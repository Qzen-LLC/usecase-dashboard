import React, { useEffect, useState } from 'react';
import {
  Checkbox
} from "@/components/ui/checkbox";
import { Slider } from "@/components/ui/slider";
import { Label } from '@/components/ui/label';
import { Card, CardHeader, CardTitle, CardContent } from '@/components/ui/card';
import { RadioGroup, RadioGroupItem } from '@/components/ui/radio-group';
<<<<<<< HEAD
import { Database, BarChart3, FileText, Shield, Globe, Clock, BookOpen, Brain } from 'lucide-react';

const DATA_TYPES = [
  'Personal Identifiable Information (PII)',
  'Sensitive Personal Data (race, religion, politics)',
  'Financial Records',
  'Health/Medical Records',
  'Biometric Data',
  'Location/GPS Data',
  'Behavioral Data',
  'Communications (emails, messages)',
  'Images/Video of People',
  'Voice Recordings',
  'Genetic Data',
  "Children's Data (under 16)",
  'Criminal Records',
  'Employment Records',
  'Educational Records',
  'Publicly Available Data',
  'Proprietary Business Data',
  'Trade Secrets',
  'Third-party Data',
];

const DATA_VOLUME_OPTIONS = [
  '< 1 GB',
  '1 GB - 100 GB',
  '100 GB - 1 TB',
  '1 TB - 10 TB',
  '10 TB - 100 TB',
  '> 100 TB',
];

const GROWTH_RATE_OPTIONS = [
  '< 10%',
  '10-50%',
  '50-100%',
  '100-500%',
  '> 500%',
];

const NUM_RECORDS_OPTIONS = [
  '< 10,000',
  '10,000 - 100,000',
  '100,000 - 1 million',
  '1 million - 10 million',
  '10 million - 100 million',
  '> 100 million',
];

const PRIMARY_DATA_SOURCES = [
  'Internal Databases',
  'Customer Input Forms',
  'IoT Devices/Sensors',
  'Mobile Applications',
  'Web Applications',
  'Third-party APIs',
  'Public Datasets',
  'Social Media',
  'Partner Organizations',
  'Government Databases',
  'Purchased Data',
  'Web Scraping',
  'Manual Entry',
  'Legacy Systems',
  'Cloud Storage',
  'Edge Devices',
];

const FRESHNESS_OPTIONS = [
  'Real-time (< 1 second)',
  'Near real-time (1-60 seconds)',
  'Micro-batch (1-5 minutes)',
  'Batch (hourly)',
  'Daily',
  'Weekly or less frequent',
];

const RETENTION_OPTIONS = [
  '< 30 days',
  '30 days - 1 year',
  '1-3 years',
  '3-7 years',
  '7+ years',
  'Indefinite',
  'Varies by data type',
];

// Gen AI Specific Constants
const TRAINING_DATA_TYPES = [
  'Instruction Datasets',
  'Human Preference Data',
  'Domain-specific Corpus',
  'Few-shot Examples',
  'Negative Examples',
  'Test/Validation Sets',
  'Synthetic Data',
  'Reinforcement Learning Data',
];

const PROMPT_ENGINEERING_ITEMS = [
  'System Prompts Defined',
  'Prompt Templates Created',
  'Few-shot Examples Prepared',
  'Chain-of-thought Examples',
  'Output Format Specifications',
  'Error Handling Prompts',
  'Safety Prompts',
  'Context Management',
];

const KNOWLEDGE_SOURCES = [
  'Internal Documentation',
  'External APIs',
  'Web Content',
  'Databases',
  'Expert Knowledge',
  'User Feedback',
  'Research Papers',
  'Industry Reports',
];

const UPDATE_STRATEGIES = [
  'Continuous Learning',
  'Periodic Retraining',
  'Manual Updates',
  'Event-triggered',
  'Incremental Learning',
  'Batch Updates',
];

const FACT_VERIFICATION = [
  'Manual Verification',
  'Automated Verification',
  'Hybrid Approach',
  'Crowdsourced',
  'Expert Review',
];

// Controlled component props
type DataReadinessValue = {
  dataTypes: string[];
  dataVolume: string;
  growthRate: string;
  numRecords: string;
  primarySources: string[];
  dataQualityScore: number;
  dataCompleteness: number;
  dataAccuracyConfidence: number;
  dataFreshness: string;
  dataSubjectLocations: string;
  dataStorageLocations: string;
  dataProcessingLocations: string;
  crossBorderTransfer: boolean;
  dataLocalization: string;
  dataRetention: string;
  // Gen AI specific fields
  trainingDataTypes?: string[];
  instructionClarityScore?: number;
  responseQualityScore?: number;
  diversityIndex?: number;
  toxicityScore?: number;
  promptEngineering?: string[];
  knowledgeSources?: string[];
  updateStrategy?: string;
  factVerificationProcess?: string;
  updateFrequency?: string;
  versionControl?: boolean;
};
=======
import { Brain, Server, Plug, Shield as ShieldIcon, Check } from 'lucide-react';
import { PrismaClient, QuestionType, Stage } from '@/generated/prisma';
import { CheckboxGroup } from './questionComps/checkboxQuestion';
import { RadioGroupQuestion } from './questionComps/radioQuestion';
import { SliderQuestion } from './questionComps/SliderQuestion';
import { TextQuestion } from './questionComps/TextQuestion';
import { useAnswerHandlers } from '@/lib/handle-assess-ui';
import { RiskQuestion } from './questionComps/riskQuestion';

interface QnAProps {
  id: string,
  text: string,
  type: QuestionType,
  stage: Stage,
  options: OptionProps[],
  answers: AnswerProps[], // This will now contain all answers for the question
}

interface OptionProps {
  id: string,
  text: string,
  questionId: string,
}

interface AnswerProps {
  id: string;        
  value: string;     
  questionId: string;
  optionId?: string;  // Make optionId optional since TEXT and SLIDER don't have options
}
>>>>>>> 626e61b2

type Props = {
  value: {
    modelTypes: string[];
    modelSizes: string[];
    deploymentModels: string[];
    cloudProviders: string[];
    computeRequirements: string[];
    integrationPoints: string[];
    apiSpecs: string[];
    authMethods: string[];
    encryptionStandards: string[];
    technicalComplexity: number;
    outputTypes: string[];
    confidenceScore: string;
    modelUpdateFrequency: string;
  };
  onChange: (data: Props['value']) => void;
  questions: QnAProps[];
  questionsLoading: boolean;
  questionAnswers: Record<string, AnswerProps[]>;
  onAnswerChange: (questionId: string, answers: AnswerProps[]) => void;
};

export default function DataReadiness({ value, onChange, questions, questionsLoading, questionAnswers, onAnswerChange }: Props) {
  const { handleCheckboxChange, handleRadioChange, handleSliderChange, handleTextChange, handleRiskGroupChange } = useAnswerHandlers(onAnswerChange);

  return (
    <div className="space-y-10">
      <div className="bg-gradient-to-r from-primary/10 via-primary/20 to-primary/10 border-l-4 border-primary p-4 mb-8 rounded-2xl flex items-center gap-3 shadow-md">
        <div className="font-semibold text-foreground text-lg mb-1">Technical Feasibility Assessment</div>
        <div className="text-muted-foreground">Evaluate the technical requirements and constraints for implementing this AI solution.</div>
      </div>
      
      {questionsLoading || !questions ? (
        <div className="flex items-center justify-center py-8">
          <div className="animate-spin rounded-full h-8 w-8 border-b-2 border-primary"></div>
          <span className="ml-2 text-muted-foreground">Loading questions...</span>
        </div>
      ) : (
        questions.map((q) => {
          const currentAnswers = questionAnswers[q.id] || q.answers || [];
          
          // console.log(`Question ${q.id} answers:`, currentAnswers);
          
<<<<<<< HEAD
          <div>
            <Label className="block font-medium mb-4 text-foreground">Number of Records</Label>
            <RadioGroup value={value.numRecords} onValueChange={(newValue) => onChange({ ...value, numRecords: newValue })} className="grid grid-cols-1 md:grid-cols-2 lg:grid-cols-3 gap-3">
              {NUM_RECORDS_OPTIONS.map((option) => (
                <Label key={option} className="flex items-center gap-2 hover:bg-accent p-2 rounded border border-border cursor-pointer">
                  <RadioGroupItem value={option} />
                  <span className="text-sm text-foreground">{option}</span>
                </Label>
              ))}
            </RadioGroup>
          </div>
        </div>
      </div>

      {/* Data Sources Section */}
      <div className="bg-card border border-border rounded-xl p-6 shadow-sm">
        <div className="border-b border-border pb-4 mb-6">
          <div className="flex items-center gap-3">
                            <FileText className="w-6 h-6 text-warning" />
            <div>
              <h3 className="text-lg font-semibold text-foreground mb-1">Data Sources</h3>
              <p className="text-sm text-muted-foreground">Identify where your data will be sourced from</p>
            </div>
          </div>
        </div>
        
        <div className="grid grid-cols-1 md:grid-cols-2 lg:grid-cols-3 gap-3">
          {PRIMARY_DATA_SOURCES.map((src) => (
            <label key={src} className="flex items-center gap-2 hover:bg-accent p-2 rounded border border-border cursor-pointer">
              <Checkbox
                checked={value.primarySources.includes(src)}
                onCheckedChange={(checked) => handleMultiSelect('primarySources', src)}
              />
              <span className="text-sm text-foreground">{src}</span>
            </label>
          ))}
        </div>
      </div>

      {/* Data Quality & Governance Section */}
      <div className="bg-card border border-border rounded-xl p-6 shadow-sm">
        <div className="border-b border-border pb-4 mb-6">
          <div className="flex items-center gap-3">
            <Shield className="w-6 h-6 text-primary" />
            <div>
              <h3 className="text-lg font-semibold text-foreground mb-1">Data Quality & Governance</h3>
              <p className="text-sm text-muted-foreground">Assess data quality metrics and freshness requirements</p>
            </div>
          </div>
        </div>
        
        <div className="space-y-6">
          <div>
            <Label className="block font-medium mb-4 text-foreground">Data Quality Score</Label>
            <div className="flex items-center w-full">
              <span className="text-muted-foreground text-sm mr-4">Poor</span>
              <Slider
                min={1}
                max={10}
                step={1}
                value={[value.dataQualityScore]}
                onValueChange={([val]) => onChange({ ...value, dataQualityScore: val })}
                className="w-full"
              />
              <span className="text-muted-foreground text-sm ml-4">Excellent</span>
              <span className="ml-6 px-4 py-2 bg-primary/10 text-primary rounded-full font-semibold text-sm">{value.dataQualityScore}</span>
            </div>
          </div>
          
          <div>
            <Label className="block font-medium mb-4 text-foreground">Data Completeness</Label>
            <div className="flex items-center w-full">
              <span className="text-muted-foreground text-sm mr-4">0%</span>
              <Slider
                min={0}
                max={100}
                step={5}
                value={[value.dataCompleteness]}
                onValueChange={([val]) => onChange({ ...value, dataCompleteness: val })}
                className="w-full"
              />
              <span className="text-muted-foreground text-sm ml-4">100%</span>
              <span className="ml-6 px-4 py-2 bg-primary/10 text-primary rounded-full font-semibold text-sm">{value.dataCompleteness}%</span>
            </div>
          </div>
          
          <div>
            <Label className="block font-medium mb-4 text-foreground">Data Accuracy Confidence</Label>
            <div className="flex items-center w-full">
              <span className="text-muted-foreground text-sm mr-4">0%</span>
              <Slider
                min={0}
                max={100}
                step={5}
                value={[value.dataAccuracyConfidence]}
                onValueChange={([val]) => onChange({ ...value, dataAccuracyConfidence: val })}
                className="w-full"
              />
              <span className="text-muted-foreground text-sm ml-4">100%</span>
              <span className="ml-6 px-4 py-2 bg-primary/10 text-primary rounded-full font-semibold text-sm">{value.dataAccuracyConfidence}%</span>
            </div>
          </div>
          
          <div>
            <Label className="block font-medium mb-4 text-foreground">Data Freshness</Label>
            <RadioGroup value={value.dataFreshness} onValueChange={(newValue) => onChange({ ...value, dataFreshness: newValue })} className="grid grid-cols-1 md:grid-cols-2 lg:grid-cols-3 gap-3">
              {FRESHNESS_OPTIONS.map((option) => (
                <Label key={option} className="flex items-center gap-2 hover:bg-accent p-2 rounded border border-border cursor-pointer">
                  <RadioGroupItem value={option} />
                  <span className="text-sm text-foreground">{option}</span>
                </Label>
              ))}
            </RadioGroup>
          </div>
        </div>
      </div>

      {/* Geographic & Jurisdictional Section */}
      <div className="bg-card border border-border rounded-xl p-6 shadow-sm">
        <div className="border-b border-border pb-4 mb-6">
          <div className="flex items-center gap-3">
            <Globe className="w-6 h-6 text-warning" />
            <div>
              <h3 className="text-lg font-semibold text-foreground mb-1">Geographic & Jurisdictional</h3>
              <p className="text-sm text-muted-foreground">Define data subject locations, storage, processing, and cross-border requirements</p>
            </div>
          </div>
        </div>
        
        <div className="space-y-6">
          <div>
            <Label className="block font-medium mb-4 text-foreground">Data Subject Locations</Label>
            <RadioGroup value={value.dataSubjectLocations} onValueChange={(newValue) => onChange({ ...value, dataSubjectLocations: newValue })} className="grid grid-cols-1 md:grid-cols-2 lg:grid-cols-3 gap-3">
              {PRIMARY_DATA_SOURCES.map((option) => (
                <Label key={option} className="flex items-center gap-2 hover:bg-accent p-2 rounded border border-border cursor-pointer">
                  <RadioGroupItem value={option} />
                  <span className="text-sm text-foreground">{option}</span>
                </Label>
              ))}
            </RadioGroup>
          </div>
          
          <div>
            <Label className="block font-medium mb-4 text-foreground">Data Storage Locations</Label>
            <RadioGroup value={value.dataStorageLocations} onValueChange={(newValue) => onChange({ ...value, dataStorageLocations: newValue })} className="grid grid-cols-1 md:grid-cols-2 lg:grid-cols-3 gap-3">
              {PRIMARY_DATA_SOURCES.map((option) => (
                <Label key={option} className="flex items-center gap-2 hover:bg-accent p-2 rounded border border-border cursor-pointer">
                  <RadioGroupItem value={option} />
                  <span className="text-sm text-foreground">{option}</span>
                </Label>
              ))}
            </RadioGroup>
          </div>
          
          <div>
            <Label className="block font-medium mb-4 text-foreground">Data Processing Locations</Label>
            <RadioGroup value={value.dataProcessingLocations} onValueChange={(newValue) => onChange({ ...value, dataProcessingLocations: newValue })} className="grid grid-cols-1 md:grid-cols-2 lg:grid-cols-3 gap-3">
              {PRIMARY_DATA_SOURCES.map((option) => (
                <Label key={option} className="flex items-center gap-2 hover:bg-accent p-2 rounded border border-border cursor-pointer">
                  <RadioGroupItem value={option} />
                  <span className="text-sm text-foreground">{option}</span>
                </Label>
              ))}
            </RadioGroup>
          </div>
          
          <div>
            <Label className="block font-medium mb-4 text-foreground">Cross-Border Data Transfer</Label>
            <div className="flex items-center gap-2 p-2 border border-border rounded hover:bg-accent">
              <Checkbox
                checked={value.crossBorderTransfer}
                onCheckedChange={(checked) => onChange({ ...value, crossBorderTransfer: !!checked })}
              />
              <span className="text-sm text-foreground">Data will be transferred across international borders</span>
            </div>
          </div>
          
          <div>
            <Label className="block font-medium mb-4 text-foreground">Data Localization Requirements</Label>
            <RadioGroup value={value.dataLocalization} onValueChange={(newValue) => onChange({ ...value, dataLocalization: newValue })} className="grid grid-cols-1 md:grid-cols-2 lg:grid-cols-3 gap-3">
              {PRIMARY_DATA_SOURCES.map((option) => (
                <Label key={option} className="flex items-center gap-2 hover:bg-accent p-2 rounded border border-border cursor-pointer">
                  <RadioGroupItem value={option} />
                  <span className="text-sm text-foreground">{option}</span>
                </Label>
              ))}
            </RadioGroup>
          </div>
        </div>
      </div>

      {/* Data Lifecycle Section */}
      <div className="bg-card border border-border rounded-xl p-6 shadow-sm">
        <div className="border-b border-border pb-4 mb-6">
          <div className="flex items-center gap-3">
            <Clock className="w-6 h-6 text-primary" />
            <div>
              <h3 className="text-lg font-semibold text-foreground mb-1">Data Lifecycle</h3>
              <p className="text-sm text-muted-foreground">Define data retention and lifecycle management requirements</p>
            </div>
          </div>
        </div>
        
        <div>
          <Label className="block font-medium mb-4 text-foreground">Data Retention Period</Label>
          <RadioGroup value={value.dataRetention} onValueChange={(newValue) => onChange({ ...value, dataRetention: newValue })} className="grid grid-cols-1 md:grid-cols-2 lg:grid-cols-3 gap-3">
            {RETENTION_OPTIONS.map((option) => (
              <Label key={option} className="flex items-center gap-2 hover:bg-accent p-2 rounded border border-border cursor-pointer">
                <RadioGroupItem value={option} />
                <span className="text-sm text-foreground">{option}</span>
              </Label>
            ))}
          </RadioGroup>
        </div>
      </div>

      {/* Gen AI Training & Fine-tuning Data Section */}
      <div className="bg-card border border-border rounded-xl p-6 shadow-sm">
        <div className="border-b border-border pb-4 mb-6">
          <div className="flex items-center gap-3">
            <Brain className="w-6 h-6 text-purple-500" />
            <div>
              <h3 className="text-lg font-semibold text-foreground mb-1">Gen AI Training & Fine-tuning Data</h3>
              <p className="text-sm text-muted-foreground">Define training data requirements and quality metrics for AI models</p>
            </div>
          </div>
        </div>
        
        <div className="space-y-8">
          <div>
            <Label className="block font-medium mb-4 text-foreground">Training Data Requirements</Label>
            <div className="grid grid-cols-1 md:grid-cols-2 lg:grid-cols-3 gap-3">
              {TRAINING_DATA_TYPES.map((type) => (
                <label key={type} className="flex items-center gap-2 hover:bg-accent p-2 rounded border border-border cursor-pointer">
                  <Checkbox
                    checked={value.trainingDataTypes?.includes(type) || false}
                    onCheckedChange={() => handleMultiSelect('trainingDataTypes', type)}
                  />
                  <span className="text-sm text-foreground">{type}</span>
                </label>
              ))}
            </div>
          </div>

          <div>
            <h4 className="font-semibold text-foreground mb-4">Data Quality for Gen AI</h4>
            <div className="space-y-6">
              <div>
                <Label className="block font-medium mb-2 text-foreground">Instruction Clarity Score</Label>
                <div className="flex items-center w-full">
                  <span className="text-muted-foreground text-sm mr-4">Poor</span>
                  <Slider
                    min={1}
                    max={10}
                    step={1}
                    value={[value.instructionClarityScore || 5]}
                    onValueChange={([val]) => onChange({ ...value, instructionClarityScore: val })}
                    className="w-full"
                  />
                  <span className="text-muted-foreground text-sm ml-4">Excellent</span>
                  <span className="ml-6 px-4 py-2 bg-primary/10 text-primary rounded-full font-semibold text-sm">
                    {value.instructionClarityScore || 5}
                  </span>
                </div>
              </div>

              <div>
                <Label className="block font-medium mb-2 text-foreground">Response Quality Score</Label>
                <div className="flex items-center w-full">
                  <span className="text-muted-foreground text-sm mr-4">Poor</span>
                  <Slider
                    min={1}
                    max={10}
                    step={1}
                    value={[value.responseQualityScore || 5]}
                    onValueChange={([val]) => onChange({ ...value, responseQualityScore: val })}
                    className="w-full"
                  />
                  <span className="text-muted-foreground text-sm ml-4">Excellent</span>
                  <span className="ml-6 px-4 py-2 bg-primary/10 text-primary rounded-full font-semibold text-sm">
                    {value.responseQualityScore || 5}
                  </span>
                </div>
              </div>

              <div>
                <Label className="block font-medium mb-2 text-foreground">Diversity Index</Label>
                <div className="flex items-center w-full">
                  <span className="text-muted-foreground text-sm mr-4">Low</span>
                  <Slider
                    min={1}
                    max={10}
                    step={1}
                    value={[value.diversityIndex || 5]}
                    onValueChange={([val]) => onChange({ ...value, diversityIndex: val })}
                    className="w-full"
                  />
                  <span className="text-muted-foreground text-sm ml-4">High</span>
                  <span className="ml-6 px-4 py-2 bg-primary/10 text-primary rounded-full font-semibold text-sm">
                    {value.diversityIndex || 5}
                  </span>
                </div>
              </div>

              <div>
                <Label className="block font-medium mb-2 text-foreground">Toxicity Score</Label>
                <div className="flex items-center w-full">
                  <span className="text-muted-foreground text-sm mr-4">0%</span>
                  <Slider
                    min={0}
                    max={100}
                    step={5}
                    value={[value.toxicityScore || 0]}
                    onValueChange={([val]) => onChange({ ...value, toxicityScore: val })}
                    className="w-full"
                  />
                  <span className="text-muted-foreground text-sm ml-4">100%</span>
                  <span className="ml-6 px-4 py-2 bg-primary/10 text-primary rounded-full font-semibold text-sm">
                    {value.toxicityScore || 0}%
                  </span>
                </div>
              </div>
            </div>
          </div>

          <div>
            <Label className="block font-medium mb-4 text-foreground">Prompt Engineering</Label>
            <div className="grid grid-cols-1 md:grid-cols-2 gap-3">
              {PROMPT_ENGINEERING_ITEMS.map((item) => (
                <label key={item} className="flex items-center gap-2 hover:bg-accent p-2 rounded border border-border cursor-pointer">
                  <Checkbox
                    checked={value.promptEngineering?.includes(item) || false}
                    onCheckedChange={() => handleMultiSelect('promptEngineering', item)}
                  />
                  <span className="text-sm text-foreground">{item}</span>
                </label>
              ))}
            </div>
          </div>
        </div>
      </div>

      {/* Knowledge Management Section */}
      <div className="bg-card border border-border rounded-xl p-6 shadow-sm">
        <div className="border-b border-border pb-4 mb-6">
          <div className="flex items-center gap-3">
            <BookOpen className="w-6 h-6 text-blue-500" />
            <div>
              <h3 className="text-lg font-semibold text-foreground mb-1">Knowledge Management</h3>
              <p className="text-sm text-muted-foreground">Configure knowledge sources and update strategies for AI systems</p>
            </div>
          </div>
        </div>
        
        <div className="space-y-8">
          <div>
            <Label className="block font-medium mb-4 text-foreground">Knowledge Sources</Label>
            <div className="grid grid-cols-1 md:grid-cols-2 lg:grid-cols-3 gap-3">
              {KNOWLEDGE_SOURCES.map((source) => (
                <label key={source} className="flex items-center gap-2 hover:bg-accent p-2 rounded border border-border cursor-pointer">
                  <Checkbox
                    checked={value.knowledgeSources?.includes(source) || false}
                    onCheckedChange={() => handleMultiSelect('knowledgeSources', source)}
                  />
                  <span className="text-sm text-foreground">{source}</span>
                </label>
              ))}
            </div>
          </div>

          <div>
            <Label className="block font-medium mb-4 text-foreground">Update Strategy</Label>
            <RadioGroup 
              value={value.updateStrategy || ''} 
              onValueChange={(newValue) => onChange({ ...value, updateStrategy: newValue })} 
              className="grid grid-cols-1 md:grid-cols-2 lg:grid-cols-3 gap-2"
            >
              {UPDATE_STRATEGIES.map((strategy) => (
                <Label key={strategy} className="flex items-center gap-2 hover:bg-accent p-2 rounded border border-border cursor-pointer">
                  <RadioGroupItem value={strategy} />
                  <span className="text-sm text-foreground">{strategy}</span>
                </Label>
              ))}
            </RadioGroup>
          </div>

          <div>
            <h4 className="font-semibold text-foreground mb-4">Ground Truth Management</h4>
            <div className="space-y-4">
              <div>
                <Label className="block font-medium mb-2 text-foreground">Fact Verification Process</Label>
                <RadioGroup 
                  value={value.factVerificationProcess || ''} 
                  onValueChange={(newValue) => onChange({ ...value, factVerificationProcess: newValue })} 
                  className="grid grid-cols-1 md:grid-cols-2 lg:grid-cols-3 gap-2"
                >
                  {FACT_VERIFICATION.map((process) => (
                    <Label key={process} className="flex items-center gap-2 hover:bg-accent p-2 rounded border border-border cursor-pointer">
                      <RadioGroupItem value={process} />
                      <span className="text-sm text-foreground">{process}</span>
                    </Label>
                  ))}
                </RadioGroup>
              </div>

              <div>
                <Label className="block font-medium mb-2 text-foreground">Update Frequency</Label>
                <RadioGroup 
                  value={value.updateFrequency || ''} 
                  onValueChange={(newValue) => onChange({ ...value, updateFrequency: newValue })} 
                  className="grid grid-cols-1 md:grid-cols-2 lg:grid-cols-3 gap-2"
                >
                  {['Daily', 'Weekly', 'Monthly', 'Quarterly', 'Annually', 'As Needed'].map((freq) => (
                    <Label key={freq} className="flex items-center gap-2 hover:bg-accent p-2 rounded border border-border cursor-pointer">
                      <RadioGroupItem value={freq} />
                      <span className="text-sm text-foreground">{freq}</span>
                    </Label>
                  ))}
                </RadioGroup>
              </div>

              <div>
                <Label className="block font-medium mb-2 text-foreground">Version Control</Label>
                <div className="flex items-center gap-2 p-2 border border-border rounded hover:bg-accent">
                  <Checkbox
                    checked={value.versionControl || false}
                    onCheckedChange={(checked) => onChange({ ...value, versionControl: !!checked })}
                  />
                  <span className="text-sm text-foreground">Knowledge base version control enabled</span>
                </div>
              </div>
            </div>
          </div>
        </div>
      </div>
=======
          if (q.stage === Stage.DATA_READINESS) {
            if (q.type === QuestionType.CHECKBOX) {
              return (
                <CheckboxGroup
                  key={q.id}
                  label={q.text}
                  options={q.options}
                  checkedOptions={currentAnswers}
                  onChange={(newAnswers) => handleCheckboxChange(q.id, newAnswers)}
                />
              );
            } else if (q.type === QuestionType.RADIO) {
              const checkedOption = currentAnswers.length > 0 ? currentAnswers[0] : null;
              
              return (
                <RadioGroupQuestion
                  key={q.id}
                  label={q.text}
                  options={q.options}
                  checkedOption={checkedOption}
                  onChange={(newAnswer) => handleRadioChange(q.id, newAnswer)}
                />
              );
            } else if (q.type === QuestionType.SLIDER) {
              const currentValue = currentAnswers.length > 0 ? parseInt(currentAnswers[0].value) || 0 : 0;
              
              return (
                <SliderQuestion
                  key={q.id}
                  label={q.text}
                  value={currentValue}
                  min={0}
                  max={100}
                  step={1}
                  onChange={(newValue) => handleSliderChange(q.id, newValue)}
                />
              );
            } else if (q.type === QuestionType.TEXT) {
              const currentValue = currentAnswers.length > 0 ? currentAnswers[0].value : '';
              
              return (
                <TextQuestion
                  key={q.id}
                  label={q.text}
                  value={currentValue}
                  placeholder="Enter your answer..."
                  onChange={(newValue) => handleTextChange(q.id, newValue)}
                />
              );
            } else if (q.type === QuestionType.RISK) {
              // Filter options by prefix for RISK questions
              const probabilityOptions = q.options.filter(opt => opt.text.startsWith("pro:"));
              const impactOptions = q.options.filter(opt => opt.text.startsWith("imp:"));
              
              // Get current answers - RISK questions store both probability and impact in a single answer
              const riskAnswer = currentAnswers.length > 0 ? currentAnswers[0] : null;
              
              // For RISK questions, find the individual probability and impact answers
              // These come as separate answers from the backend
              let probabilityAnswer = null;
              let impactAnswer = null;
              
              // Look for probability and impact answers in the current answers
              const probAnswer = currentAnswers.find(a => a.id.includes('probability'));
              const impAnswer = currentAnswers.find(a => a.id.includes('impact'));
              
              console.log('RISK Question Debug:', {
                questionId: q.id,
                currentAnswers,
                probAnswer,
                impAnswer
              });
              
              if (probAnswer) {
                // Remove prefix for display (handle both cases)
                const cleanValue = probAnswer.value.startsWith('pro:') 
                  ? probAnswer.value.replace(/^pro:/, '') 
                  : probAnswer.value;
                probabilityAnswer = {
                  id: probAnswer.id,
                  value: cleanValue, // Clean string like "LOW" for display
                  questionId: probAnswer.questionId,
                  optionId: probAnswer.optionId
                };
              }
              
              if (impAnswer) {
                // Remove prefix for display (handle both cases)
                const cleanValue = impAnswer.value.startsWith('imp:') 
                  ? impAnswer.value.replace(/^imp:/, '') 
                  : impAnswer.value;
                impactAnswer = {
                  id: impAnswer.id,
                  value: cleanValue, // Clean string like "HIGH" for display
                  questionId: impAnswer.questionId,
                  optionId: impAnswer.optionId
                };
              }
            
              return (
                <RiskQuestion
                  key={q.id}
                  label={q.text}
                  probabilityOptions={probabilityOptions}
                  impactOptions={impactOptions}
                  checkedAnswers={{
                    probability: probabilityAnswer,
                    impact: impactAnswer
                  }}
                  onChange={(newChecked) => handleRiskGroupChange(q.id, newChecked)}
                />
              );
            }
          }
          return null;
        })
      )}
>>>>>>> 626e61b2
    </div>
  );
} <|MERGE_RESOLUTION|>--- conflicted
+++ resolved
@@ -6,177 +6,6 @@
 import { Label } from '@/components/ui/label';
 import { Card, CardHeader, CardTitle, CardContent } from '@/components/ui/card';
 import { RadioGroup, RadioGroupItem } from '@/components/ui/radio-group';
-<<<<<<< HEAD
-import { Database, BarChart3, FileText, Shield, Globe, Clock, BookOpen, Brain } from 'lucide-react';
-
-const DATA_TYPES = [
-  'Personal Identifiable Information (PII)',
-  'Sensitive Personal Data (race, religion, politics)',
-  'Financial Records',
-  'Health/Medical Records',
-  'Biometric Data',
-  'Location/GPS Data',
-  'Behavioral Data',
-  'Communications (emails, messages)',
-  'Images/Video of People',
-  'Voice Recordings',
-  'Genetic Data',
-  "Children's Data (under 16)",
-  'Criminal Records',
-  'Employment Records',
-  'Educational Records',
-  'Publicly Available Data',
-  'Proprietary Business Data',
-  'Trade Secrets',
-  'Third-party Data',
-];
-
-const DATA_VOLUME_OPTIONS = [
-  '< 1 GB',
-  '1 GB - 100 GB',
-  '100 GB - 1 TB',
-  '1 TB - 10 TB',
-  '10 TB - 100 TB',
-  '> 100 TB',
-];
-
-const GROWTH_RATE_OPTIONS = [
-  '< 10%',
-  '10-50%',
-  '50-100%',
-  '100-500%',
-  '> 500%',
-];
-
-const NUM_RECORDS_OPTIONS = [
-  '< 10,000',
-  '10,000 - 100,000',
-  '100,000 - 1 million',
-  '1 million - 10 million',
-  '10 million - 100 million',
-  '> 100 million',
-];
-
-const PRIMARY_DATA_SOURCES = [
-  'Internal Databases',
-  'Customer Input Forms',
-  'IoT Devices/Sensors',
-  'Mobile Applications',
-  'Web Applications',
-  'Third-party APIs',
-  'Public Datasets',
-  'Social Media',
-  'Partner Organizations',
-  'Government Databases',
-  'Purchased Data',
-  'Web Scraping',
-  'Manual Entry',
-  'Legacy Systems',
-  'Cloud Storage',
-  'Edge Devices',
-];
-
-const FRESHNESS_OPTIONS = [
-  'Real-time (< 1 second)',
-  'Near real-time (1-60 seconds)',
-  'Micro-batch (1-5 minutes)',
-  'Batch (hourly)',
-  'Daily',
-  'Weekly or less frequent',
-];
-
-const RETENTION_OPTIONS = [
-  '< 30 days',
-  '30 days - 1 year',
-  '1-3 years',
-  '3-7 years',
-  '7+ years',
-  'Indefinite',
-  'Varies by data type',
-];
-
-// Gen AI Specific Constants
-const TRAINING_DATA_TYPES = [
-  'Instruction Datasets',
-  'Human Preference Data',
-  'Domain-specific Corpus',
-  'Few-shot Examples',
-  'Negative Examples',
-  'Test/Validation Sets',
-  'Synthetic Data',
-  'Reinforcement Learning Data',
-];
-
-const PROMPT_ENGINEERING_ITEMS = [
-  'System Prompts Defined',
-  'Prompt Templates Created',
-  'Few-shot Examples Prepared',
-  'Chain-of-thought Examples',
-  'Output Format Specifications',
-  'Error Handling Prompts',
-  'Safety Prompts',
-  'Context Management',
-];
-
-const KNOWLEDGE_SOURCES = [
-  'Internal Documentation',
-  'External APIs',
-  'Web Content',
-  'Databases',
-  'Expert Knowledge',
-  'User Feedback',
-  'Research Papers',
-  'Industry Reports',
-];
-
-const UPDATE_STRATEGIES = [
-  'Continuous Learning',
-  'Periodic Retraining',
-  'Manual Updates',
-  'Event-triggered',
-  'Incremental Learning',
-  'Batch Updates',
-];
-
-const FACT_VERIFICATION = [
-  'Manual Verification',
-  'Automated Verification',
-  'Hybrid Approach',
-  'Crowdsourced',
-  'Expert Review',
-];
-
-// Controlled component props
-type DataReadinessValue = {
-  dataTypes: string[];
-  dataVolume: string;
-  growthRate: string;
-  numRecords: string;
-  primarySources: string[];
-  dataQualityScore: number;
-  dataCompleteness: number;
-  dataAccuracyConfidence: number;
-  dataFreshness: string;
-  dataSubjectLocations: string;
-  dataStorageLocations: string;
-  dataProcessingLocations: string;
-  crossBorderTransfer: boolean;
-  dataLocalization: string;
-  dataRetention: string;
-  // Gen AI specific fields
-  trainingDataTypes?: string[];
-  instructionClarityScore?: number;
-  responseQualityScore?: number;
-  diversityIndex?: number;
-  toxicityScore?: number;
-  promptEngineering?: string[];
-  knowledgeSources?: string[];
-  updateStrategy?: string;
-  factVerificationProcess?: string;
-  updateFrequency?: string;
-  versionControl?: boolean;
-};
-=======
 import { Brain, Server, Plug, Shield as ShieldIcon, Check } from 'lucide-react';
 import { PrismaClient, QuestionType, Stage } from '@/generated/prisma';
 import { CheckboxGroup } from './questionComps/checkboxQuestion';
@@ -207,7 +36,6 @@
   questionId: string;
   optionId?: string;  // Make optionId optional since TEXT and SLIDER don't have options
 }
->>>>>>> 626e61b2
 
 type Props = {
   value: {
@@ -253,443 +81,6 @@
           
           // console.log(`Question ${q.id} answers:`, currentAnswers);
           
-<<<<<<< HEAD
-          <div>
-            <Label className="block font-medium mb-4 text-foreground">Number of Records</Label>
-            <RadioGroup value={value.numRecords} onValueChange={(newValue) => onChange({ ...value, numRecords: newValue })} className="grid grid-cols-1 md:grid-cols-2 lg:grid-cols-3 gap-3">
-              {NUM_RECORDS_OPTIONS.map((option) => (
-                <Label key={option} className="flex items-center gap-2 hover:bg-accent p-2 rounded border border-border cursor-pointer">
-                  <RadioGroupItem value={option} />
-                  <span className="text-sm text-foreground">{option}</span>
-                </Label>
-              ))}
-            </RadioGroup>
-          </div>
-        </div>
-      </div>
-
-      {/* Data Sources Section */}
-      <div className="bg-card border border-border rounded-xl p-6 shadow-sm">
-        <div className="border-b border-border pb-4 mb-6">
-          <div className="flex items-center gap-3">
-                            <FileText className="w-6 h-6 text-warning" />
-            <div>
-              <h3 className="text-lg font-semibold text-foreground mb-1">Data Sources</h3>
-              <p className="text-sm text-muted-foreground">Identify where your data will be sourced from</p>
-            </div>
-          </div>
-        </div>
-        
-        <div className="grid grid-cols-1 md:grid-cols-2 lg:grid-cols-3 gap-3">
-          {PRIMARY_DATA_SOURCES.map((src) => (
-            <label key={src} className="flex items-center gap-2 hover:bg-accent p-2 rounded border border-border cursor-pointer">
-              <Checkbox
-                checked={value.primarySources.includes(src)}
-                onCheckedChange={(checked) => handleMultiSelect('primarySources', src)}
-              />
-              <span className="text-sm text-foreground">{src}</span>
-            </label>
-          ))}
-        </div>
-      </div>
-
-      {/* Data Quality & Governance Section */}
-      <div className="bg-card border border-border rounded-xl p-6 shadow-sm">
-        <div className="border-b border-border pb-4 mb-6">
-          <div className="flex items-center gap-3">
-            <Shield className="w-6 h-6 text-primary" />
-            <div>
-              <h3 className="text-lg font-semibold text-foreground mb-1">Data Quality & Governance</h3>
-              <p className="text-sm text-muted-foreground">Assess data quality metrics and freshness requirements</p>
-            </div>
-          </div>
-        </div>
-        
-        <div className="space-y-6">
-          <div>
-            <Label className="block font-medium mb-4 text-foreground">Data Quality Score</Label>
-            <div className="flex items-center w-full">
-              <span className="text-muted-foreground text-sm mr-4">Poor</span>
-              <Slider
-                min={1}
-                max={10}
-                step={1}
-                value={[value.dataQualityScore]}
-                onValueChange={([val]) => onChange({ ...value, dataQualityScore: val })}
-                className="w-full"
-              />
-              <span className="text-muted-foreground text-sm ml-4">Excellent</span>
-              <span className="ml-6 px-4 py-2 bg-primary/10 text-primary rounded-full font-semibold text-sm">{value.dataQualityScore}</span>
-            </div>
-          </div>
-          
-          <div>
-            <Label className="block font-medium mb-4 text-foreground">Data Completeness</Label>
-            <div className="flex items-center w-full">
-              <span className="text-muted-foreground text-sm mr-4">0%</span>
-              <Slider
-                min={0}
-                max={100}
-                step={5}
-                value={[value.dataCompleteness]}
-                onValueChange={([val]) => onChange({ ...value, dataCompleteness: val })}
-                className="w-full"
-              />
-              <span className="text-muted-foreground text-sm ml-4">100%</span>
-              <span className="ml-6 px-4 py-2 bg-primary/10 text-primary rounded-full font-semibold text-sm">{value.dataCompleteness}%</span>
-            </div>
-          </div>
-          
-          <div>
-            <Label className="block font-medium mb-4 text-foreground">Data Accuracy Confidence</Label>
-            <div className="flex items-center w-full">
-              <span className="text-muted-foreground text-sm mr-4">0%</span>
-              <Slider
-                min={0}
-                max={100}
-                step={5}
-                value={[value.dataAccuracyConfidence]}
-                onValueChange={([val]) => onChange({ ...value, dataAccuracyConfidence: val })}
-                className="w-full"
-              />
-              <span className="text-muted-foreground text-sm ml-4">100%</span>
-              <span className="ml-6 px-4 py-2 bg-primary/10 text-primary rounded-full font-semibold text-sm">{value.dataAccuracyConfidence}%</span>
-            </div>
-          </div>
-          
-          <div>
-            <Label className="block font-medium mb-4 text-foreground">Data Freshness</Label>
-            <RadioGroup value={value.dataFreshness} onValueChange={(newValue) => onChange({ ...value, dataFreshness: newValue })} className="grid grid-cols-1 md:grid-cols-2 lg:grid-cols-3 gap-3">
-              {FRESHNESS_OPTIONS.map((option) => (
-                <Label key={option} className="flex items-center gap-2 hover:bg-accent p-2 rounded border border-border cursor-pointer">
-                  <RadioGroupItem value={option} />
-                  <span className="text-sm text-foreground">{option}</span>
-                </Label>
-              ))}
-            </RadioGroup>
-          </div>
-        </div>
-      </div>
-
-      {/* Geographic & Jurisdictional Section */}
-      <div className="bg-card border border-border rounded-xl p-6 shadow-sm">
-        <div className="border-b border-border pb-4 mb-6">
-          <div className="flex items-center gap-3">
-            <Globe className="w-6 h-6 text-warning" />
-            <div>
-              <h3 className="text-lg font-semibold text-foreground mb-1">Geographic & Jurisdictional</h3>
-              <p className="text-sm text-muted-foreground">Define data subject locations, storage, processing, and cross-border requirements</p>
-            </div>
-          </div>
-        </div>
-        
-        <div className="space-y-6">
-          <div>
-            <Label className="block font-medium mb-4 text-foreground">Data Subject Locations</Label>
-            <RadioGroup value={value.dataSubjectLocations} onValueChange={(newValue) => onChange({ ...value, dataSubjectLocations: newValue })} className="grid grid-cols-1 md:grid-cols-2 lg:grid-cols-3 gap-3">
-              {PRIMARY_DATA_SOURCES.map((option) => (
-                <Label key={option} className="flex items-center gap-2 hover:bg-accent p-2 rounded border border-border cursor-pointer">
-                  <RadioGroupItem value={option} />
-                  <span className="text-sm text-foreground">{option}</span>
-                </Label>
-              ))}
-            </RadioGroup>
-          </div>
-          
-          <div>
-            <Label className="block font-medium mb-4 text-foreground">Data Storage Locations</Label>
-            <RadioGroup value={value.dataStorageLocations} onValueChange={(newValue) => onChange({ ...value, dataStorageLocations: newValue })} className="grid grid-cols-1 md:grid-cols-2 lg:grid-cols-3 gap-3">
-              {PRIMARY_DATA_SOURCES.map((option) => (
-                <Label key={option} className="flex items-center gap-2 hover:bg-accent p-2 rounded border border-border cursor-pointer">
-                  <RadioGroupItem value={option} />
-                  <span className="text-sm text-foreground">{option}</span>
-                </Label>
-              ))}
-            </RadioGroup>
-          </div>
-          
-          <div>
-            <Label className="block font-medium mb-4 text-foreground">Data Processing Locations</Label>
-            <RadioGroup value={value.dataProcessingLocations} onValueChange={(newValue) => onChange({ ...value, dataProcessingLocations: newValue })} className="grid grid-cols-1 md:grid-cols-2 lg:grid-cols-3 gap-3">
-              {PRIMARY_DATA_SOURCES.map((option) => (
-                <Label key={option} className="flex items-center gap-2 hover:bg-accent p-2 rounded border border-border cursor-pointer">
-                  <RadioGroupItem value={option} />
-                  <span className="text-sm text-foreground">{option}</span>
-                </Label>
-              ))}
-            </RadioGroup>
-          </div>
-          
-          <div>
-            <Label className="block font-medium mb-4 text-foreground">Cross-Border Data Transfer</Label>
-            <div className="flex items-center gap-2 p-2 border border-border rounded hover:bg-accent">
-              <Checkbox
-                checked={value.crossBorderTransfer}
-                onCheckedChange={(checked) => onChange({ ...value, crossBorderTransfer: !!checked })}
-              />
-              <span className="text-sm text-foreground">Data will be transferred across international borders</span>
-            </div>
-          </div>
-          
-          <div>
-            <Label className="block font-medium mb-4 text-foreground">Data Localization Requirements</Label>
-            <RadioGroup value={value.dataLocalization} onValueChange={(newValue) => onChange({ ...value, dataLocalization: newValue })} className="grid grid-cols-1 md:grid-cols-2 lg:grid-cols-3 gap-3">
-              {PRIMARY_DATA_SOURCES.map((option) => (
-                <Label key={option} className="flex items-center gap-2 hover:bg-accent p-2 rounded border border-border cursor-pointer">
-                  <RadioGroupItem value={option} />
-                  <span className="text-sm text-foreground">{option}</span>
-                </Label>
-              ))}
-            </RadioGroup>
-          </div>
-        </div>
-      </div>
-
-      {/* Data Lifecycle Section */}
-      <div className="bg-card border border-border rounded-xl p-6 shadow-sm">
-        <div className="border-b border-border pb-4 mb-6">
-          <div className="flex items-center gap-3">
-            <Clock className="w-6 h-6 text-primary" />
-            <div>
-              <h3 className="text-lg font-semibold text-foreground mb-1">Data Lifecycle</h3>
-              <p className="text-sm text-muted-foreground">Define data retention and lifecycle management requirements</p>
-            </div>
-          </div>
-        </div>
-        
-        <div>
-          <Label className="block font-medium mb-4 text-foreground">Data Retention Period</Label>
-          <RadioGroup value={value.dataRetention} onValueChange={(newValue) => onChange({ ...value, dataRetention: newValue })} className="grid grid-cols-1 md:grid-cols-2 lg:grid-cols-3 gap-3">
-            {RETENTION_OPTIONS.map((option) => (
-              <Label key={option} className="flex items-center gap-2 hover:bg-accent p-2 rounded border border-border cursor-pointer">
-                <RadioGroupItem value={option} />
-                <span className="text-sm text-foreground">{option}</span>
-              </Label>
-            ))}
-          </RadioGroup>
-        </div>
-      </div>
-
-      {/* Gen AI Training & Fine-tuning Data Section */}
-      <div className="bg-card border border-border rounded-xl p-6 shadow-sm">
-        <div className="border-b border-border pb-4 mb-6">
-          <div className="flex items-center gap-3">
-            <Brain className="w-6 h-6 text-purple-500" />
-            <div>
-              <h3 className="text-lg font-semibold text-foreground mb-1">Gen AI Training & Fine-tuning Data</h3>
-              <p className="text-sm text-muted-foreground">Define training data requirements and quality metrics for AI models</p>
-            </div>
-          </div>
-        </div>
-        
-        <div className="space-y-8">
-          <div>
-            <Label className="block font-medium mb-4 text-foreground">Training Data Requirements</Label>
-            <div className="grid grid-cols-1 md:grid-cols-2 lg:grid-cols-3 gap-3">
-              {TRAINING_DATA_TYPES.map((type) => (
-                <label key={type} className="flex items-center gap-2 hover:bg-accent p-2 rounded border border-border cursor-pointer">
-                  <Checkbox
-                    checked={value.trainingDataTypes?.includes(type) || false}
-                    onCheckedChange={() => handleMultiSelect('trainingDataTypes', type)}
-                  />
-                  <span className="text-sm text-foreground">{type}</span>
-                </label>
-              ))}
-            </div>
-          </div>
-
-          <div>
-            <h4 className="font-semibold text-foreground mb-4">Data Quality for Gen AI</h4>
-            <div className="space-y-6">
-              <div>
-                <Label className="block font-medium mb-2 text-foreground">Instruction Clarity Score</Label>
-                <div className="flex items-center w-full">
-                  <span className="text-muted-foreground text-sm mr-4">Poor</span>
-                  <Slider
-                    min={1}
-                    max={10}
-                    step={1}
-                    value={[value.instructionClarityScore || 5]}
-                    onValueChange={([val]) => onChange({ ...value, instructionClarityScore: val })}
-                    className="w-full"
-                  />
-                  <span className="text-muted-foreground text-sm ml-4">Excellent</span>
-                  <span className="ml-6 px-4 py-2 bg-primary/10 text-primary rounded-full font-semibold text-sm">
-                    {value.instructionClarityScore || 5}
-                  </span>
-                </div>
-              </div>
-
-              <div>
-                <Label className="block font-medium mb-2 text-foreground">Response Quality Score</Label>
-                <div className="flex items-center w-full">
-                  <span className="text-muted-foreground text-sm mr-4">Poor</span>
-                  <Slider
-                    min={1}
-                    max={10}
-                    step={1}
-                    value={[value.responseQualityScore || 5]}
-                    onValueChange={([val]) => onChange({ ...value, responseQualityScore: val })}
-                    className="w-full"
-                  />
-                  <span className="text-muted-foreground text-sm ml-4">Excellent</span>
-                  <span className="ml-6 px-4 py-2 bg-primary/10 text-primary rounded-full font-semibold text-sm">
-                    {value.responseQualityScore || 5}
-                  </span>
-                </div>
-              </div>
-
-              <div>
-                <Label className="block font-medium mb-2 text-foreground">Diversity Index</Label>
-                <div className="flex items-center w-full">
-                  <span className="text-muted-foreground text-sm mr-4">Low</span>
-                  <Slider
-                    min={1}
-                    max={10}
-                    step={1}
-                    value={[value.diversityIndex || 5]}
-                    onValueChange={([val]) => onChange({ ...value, diversityIndex: val })}
-                    className="w-full"
-                  />
-                  <span className="text-muted-foreground text-sm ml-4">High</span>
-                  <span className="ml-6 px-4 py-2 bg-primary/10 text-primary rounded-full font-semibold text-sm">
-                    {value.diversityIndex || 5}
-                  </span>
-                </div>
-              </div>
-
-              <div>
-                <Label className="block font-medium mb-2 text-foreground">Toxicity Score</Label>
-                <div className="flex items-center w-full">
-                  <span className="text-muted-foreground text-sm mr-4">0%</span>
-                  <Slider
-                    min={0}
-                    max={100}
-                    step={5}
-                    value={[value.toxicityScore || 0]}
-                    onValueChange={([val]) => onChange({ ...value, toxicityScore: val })}
-                    className="w-full"
-                  />
-                  <span className="text-muted-foreground text-sm ml-4">100%</span>
-                  <span className="ml-6 px-4 py-2 bg-primary/10 text-primary rounded-full font-semibold text-sm">
-                    {value.toxicityScore || 0}%
-                  </span>
-                </div>
-              </div>
-            </div>
-          </div>
-
-          <div>
-            <Label className="block font-medium mb-4 text-foreground">Prompt Engineering</Label>
-            <div className="grid grid-cols-1 md:grid-cols-2 gap-3">
-              {PROMPT_ENGINEERING_ITEMS.map((item) => (
-                <label key={item} className="flex items-center gap-2 hover:bg-accent p-2 rounded border border-border cursor-pointer">
-                  <Checkbox
-                    checked={value.promptEngineering?.includes(item) || false}
-                    onCheckedChange={() => handleMultiSelect('promptEngineering', item)}
-                  />
-                  <span className="text-sm text-foreground">{item}</span>
-                </label>
-              ))}
-            </div>
-          </div>
-        </div>
-      </div>
-
-      {/* Knowledge Management Section */}
-      <div className="bg-card border border-border rounded-xl p-6 shadow-sm">
-        <div className="border-b border-border pb-4 mb-6">
-          <div className="flex items-center gap-3">
-            <BookOpen className="w-6 h-6 text-blue-500" />
-            <div>
-              <h3 className="text-lg font-semibold text-foreground mb-1">Knowledge Management</h3>
-              <p className="text-sm text-muted-foreground">Configure knowledge sources and update strategies for AI systems</p>
-            </div>
-          </div>
-        </div>
-        
-        <div className="space-y-8">
-          <div>
-            <Label className="block font-medium mb-4 text-foreground">Knowledge Sources</Label>
-            <div className="grid grid-cols-1 md:grid-cols-2 lg:grid-cols-3 gap-3">
-              {KNOWLEDGE_SOURCES.map((source) => (
-                <label key={source} className="flex items-center gap-2 hover:bg-accent p-2 rounded border border-border cursor-pointer">
-                  <Checkbox
-                    checked={value.knowledgeSources?.includes(source) || false}
-                    onCheckedChange={() => handleMultiSelect('knowledgeSources', source)}
-                  />
-                  <span className="text-sm text-foreground">{source}</span>
-                </label>
-              ))}
-            </div>
-          </div>
-
-          <div>
-            <Label className="block font-medium mb-4 text-foreground">Update Strategy</Label>
-            <RadioGroup 
-              value={value.updateStrategy || ''} 
-              onValueChange={(newValue) => onChange({ ...value, updateStrategy: newValue })} 
-              className="grid grid-cols-1 md:grid-cols-2 lg:grid-cols-3 gap-2"
-            >
-              {UPDATE_STRATEGIES.map((strategy) => (
-                <Label key={strategy} className="flex items-center gap-2 hover:bg-accent p-2 rounded border border-border cursor-pointer">
-                  <RadioGroupItem value={strategy} />
-                  <span className="text-sm text-foreground">{strategy}</span>
-                </Label>
-              ))}
-            </RadioGroup>
-          </div>
-
-          <div>
-            <h4 className="font-semibold text-foreground mb-4">Ground Truth Management</h4>
-            <div className="space-y-4">
-              <div>
-                <Label className="block font-medium mb-2 text-foreground">Fact Verification Process</Label>
-                <RadioGroup 
-                  value={value.factVerificationProcess || ''} 
-                  onValueChange={(newValue) => onChange({ ...value, factVerificationProcess: newValue })} 
-                  className="grid grid-cols-1 md:grid-cols-2 lg:grid-cols-3 gap-2"
-                >
-                  {FACT_VERIFICATION.map((process) => (
-                    <Label key={process} className="flex items-center gap-2 hover:bg-accent p-2 rounded border border-border cursor-pointer">
-                      <RadioGroupItem value={process} />
-                      <span className="text-sm text-foreground">{process}</span>
-                    </Label>
-                  ))}
-                </RadioGroup>
-              </div>
-
-              <div>
-                <Label className="block font-medium mb-2 text-foreground">Update Frequency</Label>
-                <RadioGroup 
-                  value={value.updateFrequency || ''} 
-                  onValueChange={(newValue) => onChange({ ...value, updateFrequency: newValue })} 
-                  className="grid grid-cols-1 md:grid-cols-2 lg:grid-cols-3 gap-2"
-                >
-                  {['Daily', 'Weekly', 'Monthly', 'Quarterly', 'Annually', 'As Needed'].map((freq) => (
-                    <Label key={freq} className="flex items-center gap-2 hover:bg-accent p-2 rounded border border-border cursor-pointer">
-                      <RadioGroupItem value={freq} />
-                      <span className="text-sm text-foreground">{freq}</span>
-                    </Label>
-                  ))}
-                </RadioGroup>
-              </div>
-
-              <div>
-                <Label className="block font-medium mb-2 text-foreground">Version Control</Label>
-                <div className="flex items-center gap-2 p-2 border border-border rounded hover:bg-accent">
-                  <Checkbox
-                    checked={value.versionControl || false}
-                    onCheckedChange={(checked) => onChange({ ...value, versionControl: !!checked })}
-                  />
-                  <span className="text-sm text-foreground">Knowledge base version control enabled</span>
-                </div>
-              </div>
-            </div>
-          </div>
-        </div>
-      </div>
-=======
           if (q.stage === Stage.DATA_READINESS) {
             if (q.type === QuestionType.CHECKBOX) {
               return (
@@ -807,7 +198,6 @@
           return null;
         })
       )}
->>>>>>> 626e61b2
     </div>
   );
 } 