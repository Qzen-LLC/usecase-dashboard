--- conflicted
+++ resolved
@@ -4,118 +4,6 @@
 import { Checkbox } from '@/components/ui/checkbox';
 import { RadioGroup, RadioGroupItem } from '@/components/ui/radio-group';
 import { Label } from '@/components/ui/label';
-<<<<<<< HEAD
-import { Brain, Shield, Settings, Heart, AlertCircle, Bot } from 'lucide-react';
-
-// Gen AI Specific Constants
-const CONTENT_GENERATION_RISKS = [
-  "Misinformation/Disinformation",
-  "Harmful Content Generation",
-  "Biased Outputs",
-  "Copyright Infringement",
-  "Personal Information Leakage",
-  "Inappropriate Content for Minors",
-  "Hate Speech Generation",
-  "Medical/Legal Misinformation",
-];
-
-const HALLUCINATION_TOLERANCE = [
-  "Zero Tolerance",
-  "Low (<5%)",
-  "Medium (5-15%)",
-  "Acceptable (>15%)",
-];
-
-const ATTRIBUTION_REQUIREMENTS = [
-  "AI Disclosure Required",
-  "Source Attribution Needed",
-  "Watermarking Required",
-  "Human Review Mandatory",
-  "Content Labeling",
-  "Confidence Scores Shown",
-];
-
-const PROMPT_SAFETY_MEASURES = [
-  "Prompt Injection Prevention",
-  "Jailbreak Protection",
-  "Content Filtering",
-  "Output Validation",
-  "Input Sanitization",
-  "System Prompt Protection",
-  "Adversarial Input Detection",
-];
-
-const BEHAVIORAL_BOUNDARIES = [
-  "Cannot Make Financial Transactions",
-  "Cannot Access Personal Data",
-  "Cannot Make Irreversible Changes",
-  "Cannot Communicate Externally",
-  "Must Log All Actions",
-  "Cannot Override Safety Limits",
-  "Must Respect User Consent",
-];
-
-const TRANSPARENCY_LEVELS = [
-  "Always Disclose AI Nature",
-  "Disclose When Asked",
-  "Disclose in Documentation",
-  "No Disclosure Required",
-];
-
-const HUMAN_OVERSIGHT_TRIGGERS = [
-  "High-stake Decisions",
-  "Uncertain Outputs",
-  "User Request",
-  "Error Conditions",
-  "Ethical Concerns",
-  "Anomaly Detection",
-  "Compliance Requirements",
-];
-
-type Props = {
-  value: {
-    biasFairness: {
-      historicalBias: boolean;
-      demographicGaps: boolean;
-      geographicBias: boolean;
-      selectionBias: boolean;
-      confirmationBias: boolean;
-      temporalBias: boolean;
-    };
-    privacySecurity: {
-      dataMinimization: boolean;
-      consentManagement: boolean;
-      dataAnonymization: boolean;
-    };
-    decisionMaking: {
-      automationLevel: string;
-      decisionTypes: string[];
-    };
-    modelCharacteristics: {
-      explainabilityLevel: string;
-      biasTesting: string;
-    };
-    aiGovernance: {
-      humanOversightLevel: string;
-      performanceMonitoring: string[];
-    };
-    ethicalConsiderations: {
-      potentialHarmAreas: string[];
-      vulnerablePopulations: string[];
-    };
-    // Gen AI specific fields
-    contentGeneration?: {
-      risks: string[];
-      hallucinationTolerance: string;
-      attributionRequirements: string[];
-      promptSafety: string[];
-    };
-    agentBehavior?: {
-      behavioralBoundaries: string[];
-      transparencyLevel: string;
-      humanOversightTriggers: string[];
-    };
-=======
 import { Brain, Shield, Settings, Heart } from 'lucide-react';
 import { RiskQuestion } from './questionComps/riskQuestion';
 import { SliderQuestion } from './questionComps/SliderQuestion';
@@ -162,7 +50,6 @@
     outputTypes: string[];
     confidenceScore: string;
     modelUpdateFrequency: string;
->>>>>>> 626e61b2
   };
   onChange: (data: Props['value']) => void;
   questions: QnAProps[];
@@ -290,564 +177,6 @@
                   optionId: impAnswer.optionId
                 };
               }
-<<<<<<< HEAD
-              className="mt-2"
-            >
-              <div className="grid grid-cols-1 md:grid-cols-2 gap-2">
-                <div className="flex items-center space-x-2 hover:bg-accent p-2 rounded">
-                  <RadioGroupItem value="fully-autonomous" id="fully-autonomous-gov" />
-                  <Label htmlFor="fully-autonomous-gov" className="text-sm cursor-pointer text-foreground">Fully Autonomous</Label>
-                </div>
-                <div className="flex items-center space-x-2 hover:bg-accent p-2 rounded">
-                  <RadioGroupItem value="periodic-review" id="periodic-review" />
-                  <Label htmlFor="periodic-review" className="text-sm cursor-pointer text-foreground">Periodic Review</Label>
-                </div>
-                <div className="flex items-center space-x-2 hover:bg-accent p-2 rounded">
-                  <RadioGroupItem value="regular-monitoring" id="regular-monitoring" />
-                  <Label htmlFor="regular-monitoring" className="text-sm cursor-pointer text-foreground">Regular Monitoring</Label>
-                </div>
-                <div className="flex items-center space-x-2 hover:bg-accent p-2 rounded">
-                  <RadioGroupItem value="active-supervision" id="active-supervision" />
-                  <Label htmlFor="active-supervision" className="text-sm cursor-pointer text-foreground">Active Supervision</Label>
-                </div>
-                <div className="flex items-center space-x-2 hover:bg-accent p-2 rounded">
-                  <RadioGroupItem value="human-in-loop" id="human-in-loop" />
-                  <Label htmlFor="human-in-loop" className="text-sm cursor-pointer text-foreground">Human-in-the-loop</Label>
-                </div>
-                <div className="flex items-center space-x-2 hover:bg-accent p-2 rounded">
-                  <RadioGroupItem value="human-approval" id="human-approval" />
-                  <Label htmlFor="human-approval" className="text-sm cursor-pointer text-foreground">Human Approval Required</Label>
-                </div>
-              </div>
-            </RadioGroup>
-          </div>
-
-          <div>
-            <Label className="text-sm font-medium mb-3 block text-foreground">Performance Monitoring</Label>
-            <div className="grid grid-cols-1 md:grid-cols-2 gap-3">
-              <label className="flex items-center space-x-2 hover:bg-accent p-2 rounded border border-border">
-                <Checkbox
-                  checked={value.aiGovernance?.performanceMonitoring?.includes('accuracy-precision') || false}
-                  onCheckedChange={(val) => handlePerformanceMonitoringChange('accuracy-precision', !!val)}
-                />
-                <span className="text-sm text-foreground">Accuracy/Precision</span>
-              </label>
-              <label className="flex items-center space-x-2 hover:bg-accent p-2 rounded border border-border">
-                <Checkbox
-                  checked={value.aiGovernance?.performanceMonitoring?.includes('fairness-metrics') || false}
-                  onCheckedChange={(val) => handlePerformanceMonitoringChange('fairness-metrics', !!val)}
-                />
-                <span className="text-sm text-foreground">Fairness Metrics</span>
-              </label>
-              <label className="flex items-center space-x-2 hover:bg-accent p-2 rounded border border-border">
-                <Checkbox
-                  checked={value.aiGovernance?.performanceMonitoring?.includes('drift-detection') || false}
-                  onCheckedChange={(val) => handlePerformanceMonitoringChange('drift-detection', !!val)}
-                />
-                <span className="text-sm text-foreground">Drift Detection</span>
-              </label>
-              <label className="flex items-center space-x-2 hover:bg-accent p-2 rounded border border-border">
-                <Checkbox
-                  checked={value.aiGovernance?.performanceMonitoring?.includes('resource-usage') || false}
-                  onCheckedChange={(val) => handlePerformanceMonitoringChange('resource-usage', !!val)}
-                />
-                <span className="text-sm text-foreground">Resource Usage</span>
-              </label>
-              <label className="flex items-center space-x-2 hover:bg-accent p-2 rounded border border-border">
-                <Checkbox
-                  checked={value.aiGovernance?.performanceMonitoring?.includes('latency-tracking') || false}
-                  onCheckedChange={(val) => handlePerformanceMonitoringChange('latency-tracking', !!val)}
-                />
-                <span className="text-sm text-foreground">Latency Tracking</span>
-              </label>
-              <label className="flex items-center space-x-2 hover:bg-accent p-2 rounded border border-border">
-                <Checkbox
-                  checked={value.aiGovernance?.performanceMonitoring?.includes('error-analysis') || false}
-                  onCheckedChange={(val) => handlePerformanceMonitoringChange('error-analysis', !!val)}
-                />
-                <span className="text-sm text-foreground">Error Analysis</span>
-              </label>
-              <label className="flex items-center space-x-2 hover:bg-accent p-2 rounded border border-border">
-                <Checkbox
-                  checked={value.aiGovernance?.performanceMonitoring?.includes('ab-testing') || false}
-                  onCheckedChange={(val) => handlePerformanceMonitoringChange('ab-testing', !!val)}
-                />
-                <span className="text-sm text-foreground">A/B Testing</span>
-              </label>
-            </div>
-          </div>
-        </div>
-      </div>
-
-      {/* Ethical Considerations Section */}
-      <div className="bg-card border border-border rounded-xl p-6 shadow-sm">
-        <div className="border-b border-border pb-4 mb-6">
-          <div className="flex items-center gap-3">
-            <Heart className="w-6 h-6 text-destructive" />
-            <div>
-              <h3 className="text-lg font-semibold text-foreground mb-1">Ethical Considerations</h3>
-              <p className="text-sm text-muted-foreground">Identify potential harm areas and vulnerable populations that may be affected</p>
-            </div>
-          </div>
-        </div>
-        
-        <div className="grid grid-cols-1 md:grid-cols-2 gap-8">
-          <div>
-            <Label className="text-sm font-medium mb-3 block text-foreground">Potential Harm Areas (Multi-select)</Label>
-            <div className="grid grid-cols-1 md:grid-cols-2 gap-3">
-              <label className="flex items-center space-x-2 hover:bg-accent p-2 rounded border border-border">
-                <Checkbox
-                  checked={value.ethicalConsiderations?.potentialHarmAreas?.includes('discrimination-bias') || false}
-                  onCheckedChange={(val) => handlePotentialHarmChange('discrimination-bias', !!val)}
-                />
-                <span className="text-sm text-foreground">Discrimination/Bias</span>
-              </label>
-              <label className="flex items-center space-x-2 hover:bg-accent p-2 rounded border border-border">
-                <Checkbox
-                  checked={value.ethicalConsiderations?.potentialHarmAreas?.includes('privacy-violation') || false}
-                  onCheckedChange={(val) => handlePotentialHarmChange('privacy-violation', !!val)}
-                />
-                <span className="text-sm text-foreground">Privacy Violation</span>
-              </label>
-              <label className="flex items-center space-x-2 hover:bg-accent p-2 rounded border border-border">
-                <Checkbox
-                  checked={value.ethicalConsiderations?.potentialHarmAreas?.includes('manipulation-deception') || false}
-                  onCheckedChange={(val) => handlePotentialHarmChange('manipulation-deception', !!val)}
-                />
-                <span className="text-sm text-foreground">Manipulation/Deception</span>
-              </label>
-              <label className="flex items-center space-x-2 hover:bg-accent p-2 rounded border border-border">
-                <Checkbox
-                  checked={value.ethicalConsiderations?.potentialHarmAreas?.includes('physical-harm') || false}
-                  onCheckedChange={(val) => handlePotentialHarmChange('physical-harm', !!val)}
-                />
-                <span className="text-sm text-foreground">Physical Harm</span>
-              </label>
-              <label className="flex items-center space-x-2 hover:bg-accent p-2 rounded border border-border">
-                <Checkbox
-                  checked={value.ethicalConsiderations?.potentialHarmAreas?.includes('economic-harm') || false}
-                  onCheckedChange={(val) => handlePotentialHarmChange('economic-harm', !!val)}
-                />
-                <span className="text-sm text-foreground">Economic Harm</span>
-              </label>
-              <label className="flex items-center space-x-2 hover:bg-accent p-2 rounded border border-border">
-                <Checkbox
-                  checked={value.ethicalConsiderations?.potentialHarmAreas?.includes('psychological-harm') || false}
-                  onCheckedChange={(val) => handlePotentialHarmChange('psychological-harm', !!val)}
-                />
-                <span className="text-sm text-foreground">Psychological Harm</span>
-              </label>
-              <label className="flex items-center space-x-2 hover:bg-accent p-2 rounded border border-border">
-                <Checkbox
-                  checked={value.ethicalConsiderations?.potentialHarmAreas?.includes('environmental-impact') || false}
-                  onCheckedChange={(val) => handlePotentialHarmChange('environmental-impact', !!val)}
-                />
-                <span className="text-sm text-foreground">Environmental Impact</span>
-              </label>
-              <label className="flex items-center space-x-2 hover:bg-accent p-2 rounded border border-border">
-                <Checkbox
-                  checked={value.ethicalConsiderations?.potentialHarmAreas?.includes('misinformation') || false}
-                  onCheckedChange={(val) => handlePotentialHarmChange('misinformation', !!val)}
-                />
-                <span className="text-sm text-foreground">Misinformation</span>
-              </label>
-              <label className="flex items-center space-x-2 hover:bg-accent p-2 rounded border border-border">
-                <Checkbox
-                  checked={value.ethicalConsiderations?.potentialHarmAreas?.includes('addiction-overuse') || false}
-                  onCheckedChange={(val) => handlePotentialHarmChange('addiction-overuse', !!val)}
-                />
-                <span className="text-sm text-foreground">Addiction/Overuse</span>
-              </label>
-            </div>
-          </div>
-
-          <div>
-            <Label className="text-sm font-medium mb-3 block text-foreground">Vulnerable Populations (Multi-select)</Label>
-            <div className="grid grid-cols-1 md:grid-cols-2 gap-3">
-              <label className="flex items-center space-x-2 hover:bg-accent p-2 rounded border border-border">
-                <Checkbox
-                  checked={value.ethicalConsiderations?.vulnerablePopulations?.includes('children-minors') || false}
-                  onCheckedChange={(val) => handleVulnerablePopulationChange('children-minors', !!val)}
-                />
-                <span className="text-sm text-foreground">Children/Minors</span>
-              </label>
-              <label className="flex items-center space-x-2 hover:bg-accent p-2 rounded border border-border">
-                <Checkbox
-                  checked={value.ethicalConsiderations?.vulnerablePopulations?.includes('elderly') || false}
-                  onCheckedChange={(val) => handleVulnerablePopulationChange('elderly', !!val)}
-                />
-                <span className="text-sm text-foreground">Elderly</span>
-              </label>
-              <label className="flex items-center space-x-2 hover:bg-accent p-2 rounded border border-border">
-                <Checkbox
-                  checked={value.ethicalConsiderations?.vulnerablePopulations?.includes('disabled-individuals') || false}
-                  onCheckedChange={(val) => handleVulnerablePopulationChange('disabled-individuals', !!val)}
-                />
-                <span className="text-sm text-foreground">Disabled Individuals</span>
-              </label>
-              <label className="flex items-center space-x-2 hover:bg-accent p-2 rounded border border-border">
-                <Checkbox
-                  checked={value.ethicalConsiderations?.vulnerablePopulations?.includes('minorities') || false}
-                  onCheckedChange={(val) => handleVulnerablePopulationChange('minorities', !!val)}
-                />
-                <span className="text-sm text-foreground">Minorities</span>
-              </label>
-              <label className="flex items-center space-x-2 hover:bg-accent p-2 rounded border border-border">
-                <Checkbox
-                  checked={value.ethicalConsiderations?.vulnerablePopulations?.includes('low-income-groups') || false}
-                  onCheckedChange={(val) => handleVulnerablePopulationChange('low-income-groups', !!val)}
-                />
-                <span className="text-sm text-foreground">Low-income Groups</span>
-              </label>
-              <label className="flex items-center space-x-2 hover:bg-accent p-2 rounded border border-border">
-                <Checkbox
-                  checked={value.ethicalConsiderations?.vulnerablePopulations?.includes('non-native-speakers') || false}
-                  onCheckedChange={(val) => handleVulnerablePopulationChange('non-native-speakers', !!val)}
-                />
-                <span className="text-sm text-foreground">Non-native Speakers</span>
-              </label>
-              <label className="flex items-center space-x-2 hover:bg-accent p-2 rounded border border-border">
-                <Checkbox
-                  checked={value.ethicalConsiderations?.vulnerablePopulations?.includes('specific-medical-conditions') || false}
-                  onCheckedChange={(val) => handleVulnerablePopulationChange('specific-medical-conditions', !!val)}
-                />
-                <span className="text-sm text-foreground">Specific Medical Conditions</span>
-              </label>
-            </div>
-          </div>
-        </div>
-      </div>
-
-      {/* Bias and Fairness Section */}
-      <div className="bg-card border border-border rounded-xl p-6 shadow-sm">
-        <div className="border-b border-border pb-4 mb-6">
-          <h3 className="text-lg font-semibold text-foreground mb-1">Bias and Fairness Analysis</h3>
-          <p className="text-sm text-muted-foreground">Identify potential bias sources and privacy considerations</p>
-        </div>
-        
-        <div className="space-y-8">
-          <div>
-            <h4 className="font-semibold text-foreground mb-4">Bias Types</h4>
-            <div className="grid grid-cols-1 md:grid-cols-2 lg:grid-cols-3 gap-3">
-              <label className="flex items-center space-x-2 hover:bg-accent p-2 rounded border border-border transition-colors">
-                <Checkbox
-                  checked={value.biasFairness.historicalBias}
-                  onCheckedChange={(val) =>
-                    onChange({ ...value, biasFairness: { ...value.biasFairness, historicalBias: !!val } } as Props['value'])
-                  }
-                />
-                <span className="text-sm text-foreground">Historical bias in training data</span>
-              </label>
-              <label className="flex items-center space-x-2 hover:bg-accent p-2 rounded border border-border transition-colors">
-                <Checkbox
-                  checked={value.biasFairness.demographicGaps}
-                  onCheckedChange={(val) =>
-                    onChange({ ...value, biasFairness: { ...value.biasFairness, demographicGaps: !!val } } as Props['value'])
-                  }
-                />
-                <span className="text-sm text-foreground">Demographic representation gaps</span>
-              </label>
-              <label className="flex items-center space-x-2 hover:bg-accent p-2 rounded border border-border transition-colors">
-                <Checkbox
-                  checked={value.biasFairness.geographicBias}
-                  onCheckedChange={(val) =>
-                    onChange({ ...value, biasFairness: { ...value.biasFairness, geographicBias: !!val } } as Props['value'])
-                  }
-                />
-                <span className="text-sm text-foreground">Geographic bias</span>
-              </label>
-              <label className="flex items-center space-x-2 hover:bg-accent p-2 rounded border border-border transition-colors">
-                <Checkbox
-                  checked={value.biasFairness.selectionBias}
-                  onCheckedChange={(val) =>
-                    onChange({ ...value, biasFairness: { ...value.biasFairness, selectionBias: !!val } } as Props['value'])
-                  }
-                />
-                <span className="text-sm text-foreground">Selection bias</span>
-              </label>
-              <label className="flex items-center space-x-2 hover:bg-accent p-2 rounded border border-border transition-colors">
-                <Checkbox
-                  checked={value.biasFairness.confirmationBias}
-                  onCheckedChange={(val) =>
-                    onChange({ ...value, biasFairness: { ...value.biasFairness, confirmationBias: !!val } } as Props['value'])
-                  }
-                />
-                <span className="text-sm text-foreground">Confirmation bias</span>
-              </label>
-              <label className="flex items-center space-x-2 hover:bg-accent p-2 rounded border border-border transition-colors">
-                <Checkbox
-                  checked={value.biasFairness.temporalBias}
-                  onCheckedChange={(val) =>
-                    onChange({ ...value, biasFairness: { ...value.biasFairness, temporalBias: !!val } } as Props['value'])
-                  }
-                />
-                <span className="text-sm text-foreground">Temporal bias</span>
-              </label>
-            </div>
-          </div>
-
-          <div>
-            <h4 className="font-semibold text-foreground mb-4">Privacy and Security</h4>
-            <div className="grid grid-cols-1 md:grid-cols-2 lg:grid-cols-3 gap-3">
-              <label className="flex items-center space-x-2 hover:bg-accent p-2 rounded border border-border transition-colors">
-                <Checkbox
-                  checked={value.privacySecurity.dataMinimization}
-                  onCheckedChange={(val) =>
-                    onChange({ ...value, privacySecurity: { ...value.privacySecurity, dataMinimization: !!val } } as Props['value'])
-                  }
-                />
-                <span className="text-sm text-foreground">Data minimization principle</span>
-              </label>
-              <label className="flex items-center space-x-2 hover:bg-accent p-2 rounded border border-border transition-colors">
-                <Checkbox
-                  checked={value.privacySecurity.consentManagement}
-                  onCheckedChange={(val) =>
-                    onChange({ ...value, privacySecurity: { ...value.privacySecurity, consentManagement: !!val } } as Props['value'])
-                  }
-                />
-                <span className="text-sm text-foreground">Consent management</span>
-              </label>
-              <label className="flex items-center space-x-2 hover:bg-accent p-2 rounded border border-border transition-colors">
-                <Checkbox
-                  checked={value.privacySecurity.dataAnonymization}
-                  onCheckedChange={(val) =>
-                    onChange({ ...value, privacySecurity: { ...value.privacySecurity, dataAnonymization: !!val } } as Props['value'])
-                  }
-                />
-                <span className="text-sm text-foreground">Data anonymization</span>
-              </label>
-            </div>
-          </div>
-        </div>
-      </div>
-
-      {/* Content Safety & Generation Ethics Section */}
-      <div className="bg-card border border-border rounded-xl p-6 shadow-sm">
-        <div className="border-b border-border pb-4 mb-6">
-          <div className="flex items-center gap-3">
-            <AlertCircle className="w-6 h-6 text-yellow-500" />
-            <div>
-              <h3 className="text-lg font-semibold text-foreground mb-1">Content Safety & Generation Ethics</h3>
-              <p className="text-sm text-muted-foreground">Manage content generation risks and safety measures for AI systems</p>
-            </div>
-          </div>
-        </div>
-        
-        <div className="space-y-8">
-          <div>
-            <Label className="block font-medium mb-4 text-foreground">Content Generation Risks</Label>
-            <div className="grid grid-cols-1 md:grid-cols-2 gap-3">
-              {CONTENT_GENERATION_RISKS.map((risk) => (
-                <label key={risk} className="flex items-center space-x-2 hover:bg-accent p-2 rounded border border-border transition-colors">
-                  <Checkbox
-                    checked={value.contentGeneration?.risks?.includes(risk) || false}
-                    onCheckedChange={(checked) => {
-                      const currentRisks = value.contentGeneration?.risks || [];
-                      const newRisks = checked 
-                        ? [...currentRisks, risk]
-                        : currentRisks.filter(r => r !== risk);
-                      onChange({
-                        ...value,
-                        contentGeneration: {
-                          ...value.contentGeneration,
-                          risks: newRisks,
-                          hallucinationTolerance: value.contentGeneration?.hallucinationTolerance || '',
-                          attributionRequirements: value.contentGeneration?.attributionRequirements || [],
-                          promptSafety: value.contentGeneration?.promptSafety || []
-                        }
-                      });
-                    }}
-                  />
-                  <span className="text-sm text-foreground">{risk}</span>
-                </label>
-              ))}
-            </div>
-          </div>
-
-          <div>
-            <Label className="block font-medium mb-4 text-foreground">Hallucination Tolerance</Label>
-            <RadioGroup 
-              value={value.contentGeneration?.hallucinationTolerance || ''} 
-              onValueChange={(newValue) => onChange({ 
-                ...value, 
-                contentGeneration: {
-                  ...value.contentGeneration,
-                  risks: value.contentGeneration?.risks || [],
-                  hallucinationTolerance: newValue,
-                  attributionRequirements: value.contentGeneration?.attributionRequirements || [],
-                  promptSafety: value.contentGeneration?.promptSafety || []
-                }
-              })}
-              className="grid grid-cols-1 md:grid-cols-2 gap-2"
-            >
-              {HALLUCINATION_TOLERANCE.map((tolerance) => (
-                <div key={tolerance} className="flex items-center space-x-2 hover:bg-accent p-2 rounded border border-border transition-colors">
-                  <RadioGroupItem value={tolerance} id={`hallucination-${tolerance}`} />
-                  <Label htmlFor={`hallucination-${tolerance}`} className="text-sm text-foreground cursor-pointer">{tolerance}</Label>
-                </div>
-              ))}
-            </RadioGroup>
-          </div>
-
-          <div>
-            <Label className="block font-medium mb-4 text-foreground">Attribution Requirements</Label>
-            <div className="grid grid-cols-1 md:grid-cols-2 gap-3">
-              {ATTRIBUTION_REQUIREMENTS.map((req) => (
-                <label key={req} className="flex items-center space-x-2 hover:bg-accent p-2 rounded border border-border transition-colors">
-                  <Checkbox
-                    checked={value.contentGeneration?.attributionRequirements?.includes(req) || false}
-                    onCheckedChange={(checked) => {
-                      const currentReqs = value.contentGeneration?.attributionRequirements || [];
-                      const newReqs = checked 
-                        ? [...currentReqs, req]
-                        : currentReqs.filter(r => r !== req);
-                      onChange({
-                        ...value,
-                        contentGeneration: {
-                          ...value.contentGeneration,
-                          risks: value.contentGeneration?.risks || [],
-                          hallucinationTolerance: value.contentGeneration?.hallucinationTolerance || '',
-                          attributionRequirements: newReqs,
-                          promptSafety: value.contentGeneration?.promptSafety || []
-                        }
-                      });
-                    }}
-                  />
-                  <span className="text-sm text-foreground">{req}</span>
-                </label>
-              ))}
-            </div>
-          </div>
-
-          <div>
-            <Label className="block font-medium mb-4 text-foreground">Prompt Safety Measures</Label>
-            <div className="grid grid-cols-1 md:grid-cols-2 gap-3">
-              {PROMPT_SAFETY_MEASURES.map((measure) => (
-                <label key={measure} className="flex items-center space-x-2 hover:bg-accent p-2 rounded border border-border transition-colors">
-                  <Checkbox
-                    checked={value.contentGeneration?.promptSafety?.includes(measure) || false}
-                    onCheckedChange={(checked) => {
-                      const currentMeasures = value.contentGeneration?.promptSafety || [];
-                      const newMeasures = checked 
-                        ? [...currentMeasures, measure]
-                        : currentMeasures.filter(m => m !== measure);
-                      onChange({
-                        ...value,
-                        contentGeneration: {
-                          ...value.contentGeneration,
-                          risks: value.contentGeneration?.risks || [],
-                          hallucinationTolerance: value.contentGeneration?.hallucinationTolerance || '',
-                          attributionRequirements: value.contentGeneration?.attributionRequirements || [],
-                          promptSafety: newMeasures
-                        }
-                      });
-                    }}
-                  />
-                  <span className="text-sm text-foreground">{measure}</span>
-                </label>
-              ))}
-            </div>
-          </div>
-        </div>
-      </div>
-
-      {/* Agent Behavior Governance Section */}
-      <div className="bg-card border border-border rounded-xl p-6 shadow-sm">
-        <div className="border-b border-border pb-4 mb-6">
-          <div className="flex items-center gap-3">
-            <Bot className="w-6 h-6 text-blue-500" />
-            <div>
-              <h3 className="text-lg font-semibold text-foreground mb-1">Agent Behavior Governance</h3>
-              <p className="text-sm text-muted-foreground">Define behavioral boundaries and oversight requirements for AI agents</p>
-            </div>
-          </div>
-        </div>
-        
-        <div className="space-y-8">
-          <div>
-            <Label className="block font-medium mb-4 text-foreground">Behavioral Boundaries</Label>
-            <div className="grid grid-cols-1 md:grid-cols-2 gap-3">
-              {BEHAVIORAL_BOUNDARIES.map((boundary) => (
-                <label key={boundary} className="flex items-center space-x-2 hover:bg-accent p-2 rounded border border-border transition-colors">
-                  <Checkbox
-                    checked={value.agentBehavior?.behavioralBoundaries?.includes(boundary) || false}
-                    onCheckedChange={(checked) => {
-                      const currentBoundaries = value.agentBehavior?.behavioralBoundaries || [];
-                      const newBoundaries = checked 
-                        ? [...currentBoundaries, boundary]
-                        : currentBoundaries.filter(b => b !== boundary);
-                      onChange({
-                        ...value,
-                        agentBehavior: {
-                          ...value.agentBehavior,
-                          behavioralBoundaries: newBoundaries,
-                          transparencyLevel: value.agentBehavior?.transparencyLevel || '',
-                          humanOversightTriggers: value.agentBehavior?.humanOversightTriggers || []
-                        }
-                      });
-                    }}
-                  />
-                  <span className="text-sm text-foreground">{boundary}</span>
-                </label>
-              ))}
-            </div>
-          </div>
-
-          <div>
-            <Label className="block font-medium mb-4 text-foreground">Transparency Requirements</Label>
-            <RadioGroup 
-              value={value.agentBehavior?.transparencyLevel || ''} 
-              onValueChange={(newValue) => onChange({ 
-                ...value, 
-                agentBehavior: {
-                  ...value.agentBehavior,
-                  behavioralBoundaries: value.agentBehavior?.behavioralBoundaries || [],
-                  transparencyLevel: newValue,
-                  humanOversightTriggers: value.agentBehavior?.humanOversightTriggers || []
-                }
-              })}
-              className="grid grid-cols-1 md:grid-cols-2 gap-2"
-            >
-              {TRANSPARENCY_LEVELS.map((level) => (
-                <div key={level} className="flex items-center space-x-2 hover:bg-accent p-2 rounded border border-border transition-colors">
-                  <RadioGroupItem value={level} id={`transparency-${level}`} />
-                  <Label htmlFor={`transparency-${level}`} className="text-sm text-foreground cursor-pointer">{level}</Label>
-                </div>
-              ))}
-            </RadioGroup>
-          </div>
-
-          <div>
-            <Label className="block font-medium mb-4 text-foreground">Human Oversight Triggers</Label>
-            <div className="grid grid-cols-1 md:grid-cols-2 lg:grid-cols-3 gap-3">
-              {HUMAN_OVERSIGHT_TRIGGERS.map((trigger) => (
-                <label key={trigger} className="flex items-center space-x-2 hover:bg-accent p-2 rounded border border-border transition-colors">
-                  <Checkbox
-                    checked={value.agentBehavior?.humanOversightTriggers?.includes(trigger) || false}
-                    onCheckedChange={(checked) => {
-                      const currentTriggers = value.agentBehavior?.humanOversightTriggers || [];
-                      const newTriggers = checked 
-                        ? [...currentTriggers, trigger]
-                        : currentTriggers.filter(t => t !== trigger);
-                      onChange({
-                        ...value,
-                        agentBehavior: {
-                          ...value.agentBehavior,
-                          behavioralBoundaries: value.agentBehavior?.behavioralBoundaries || [],
-                          transparencyLevel: value.agentBehavior?.transparencyLevel || '',
-                          humanOversightTriggers: newTriggers
-                        }
-                      });
-                    }}
-                  />
-                  <span className="text-sm text-foreground">{trigger}</span>
-                </label>
-              ))}
-            </div>
-          </div>
-        </div>
-      </div>
-=======
             
               return (
                 <RiskQuestion
@@ -867,7 +196,6 @@
           return null;
         })
       )}
->>>>>>> 626e61b2
     </div>
   );
 } 