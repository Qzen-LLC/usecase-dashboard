--- conflicted
+++ resolved
@@ -293,11 +293,7 @@
         </div>
 
         {/* Navigation */}
-<<<<<<< HEAD
-        <nav className={`flex-1 p-2 ${isCollapsed ? 'space-y-2' : 'space-y-2'}`}>
-=======
         <nav className={`flex-1 p-2 ${isCollapsed ? 'space-y-2' : 'space-y-1'} overflow-y-auto main-sidebar-nav`}>
->>>>>>> 1f7f4aee
           {sidebarItems.map((item) => {
             const isActive = item.href && (pathname === item.href || (item.href !== '/dashboard' && pathname.startsWith(item.href)));
             const Icon = item.icon;
@@ -368,12 +364,7 @@
                   <Icon className={`w-4 h-4 flex-shrink-0 ${isActive ? 'text-primary' : item.isAdmin ? 'text-accent-foreground' : 'text-muted-foreground group-hover:text-foreground'}`} />
                   {!isCollapsed && (
                     <div className="flex flex-col">
-<<<<<<< HEAD
-                      <span className="text-xs font-normal leading-snug">{item.title}</span>
-                      {/* Compact mode hides descriptions to reduce vertical space */}
-=======
                       <span className="text-sm font-medium leading-tight">{item.title}</span>
->>>>>>> 1f7f4aee
                       {item.isAdmin && (
                         <span className="text-[10px] text-accent-foreground font-normal leading-snug">Admin Only</span>
                       )}
