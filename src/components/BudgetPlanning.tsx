--- conflicted
+++ resolved
@@ -6,63 +6,6 @@
 import { Label } from '@/components/ui/label';
 import { Card, CardHeader, CardTitle, CardContent } from '@/components/ui/card';
 import { RadioGroup, RadioGroupItem } from '@/components/ui/radio-group';
-<<<<<<< HEAD
-import { useParams } from 'next/navigation';
-import { Checkbox } from '@/components/ui/checkbox';
-import { DollarSign, Coins } from 'lucide-react';
-
-interface BudgetPlanningProps {
-  value: {
-    initialDevCost: number;
-    baseApiCost: number;
-    baseInfraCost: number;
-    baseOpCost: number;
-    baseMonthlyValue: number;
-    valueGrowthRate: number;
-    budgetRange: string;
-    error?: string;
-    loading?: boolean;
-    // Gen AI specific fields
-    inputTokenPrice?: number;
-    outputTokenPrice?: number;
-    embeddingTokenPrice?: number;
-    finetuningTokenPrice?: number;
-    monthlyTokenBudget?: number;
-    avgTokensPerUser?: number;
-    peakTokenUsage?: number;
-    optimizationStrategies?: string[];
-    vectorDbCost?: number;
-    gpuInferenceCost?: number;
-    monitoringToolsCost?: number;
-    safetyApiCost?: number;
-    backupModelCost?: number;
-  };
-  onChange: (data: BudgetPlanningProps['value']) => void;
-}
-
-const BUDGET_RANGES = [
-  '< $100K',
-  '$100K - $500K',
-  '$500K - $1M',
-  '$1M - $5M',
-  '> $5M',
-];
-
-const OPTIMIZATION_STRATEGIES = [
-  'Prompt Compression',
-  'Response Caching',
-  'Model Routing',
-  'Batch Processing',
-  'Context Window Management',
-  'Semantic Caching',
-  'Token Budgeting',
-  'Fallback Models',
-];
-
-const BudgetPlanning = forwardRef<{ saveFinops: () => Promise<void> }, BudgetPlanningProps>(({ value, onChange }, ref) => {
-  const params = useParams();
-  const useCaseId = params.useCaseId as string;
-=======
 import { Brain, Server, Plug, Shield as ShieldIcon, Check } from 'lucide-react';
 import { PrismaClient, QuestionType, Stage } from '@/generated/prisma';
 import { CheckboxGroup } from './questionComps/checkboxQuestion';
@@ -86,7 +29,6 @@
   text: string,
   questionId: string,
 }
->>>>>>> 626e61b2
 
 interface AnswerProps {
   id: string;        
@@ -133,208 +75,6 @@
           <div className="animate-spin rounded-full h-8 w-8 border-b-2 border-primary"></div>
           <span className="ml-2 text-muted-foreground">Loading questions...</span>
         </div>
-<<<<<<< HEAD
-        <div>
-                          <label className="font-semibold text-[#23235b] dark:text-blue-200">Monthly Infrastructure</label>
-          <Input type="number" value={value.baseInfraCost} min={0} onChange={e => onChange({ ...value, baseInfraCost: Number(e.target.value) })} className="w-full" />
-        </div>
-        <div>
-                          <label className="font-semibold text-[#23235b] dark:text-blue-200">Monthly Operations</label>
-          <Input type="number" value={value.baseOpCost} min={0} onChange={e => onChange({ ...value, baseOpCost: Number(e.target.value) })} className="w-full" />
-        </div>
-        <div>
-                          <label className="font-semibold text-[#23235b] dark:text-blue-200">Monthly Value Generated</label>
-          <Input type="number" value={value.baseMonthlyValue} min={0} onChange={e => onChange({ ...value, baseMonthlyValue: Number(e.target.value) })} className="w-full" />
-        </div>
-        <div>
-                          <label className="font-semibold text-[#23235b] dark:text-blue-200">Value Growth Rate (%)</label>
-          <Input type="number" value={value.valueGrowthRate * 100} min={0} max={100} onChange={e => onChange({ ...value, valueGrowthRate: Number(e.target.value) / 100 })} className="w-full" />
-        </div>
-      </div>
-
-      {/* Token Economics Section */}
-      <div className="mt-8 border-t pt-6">
-        <div className="flex items-center gap-2 mb-4">
-          <Coins className="w-5 h-5 text-yellow-500" />
-          <h3 className="text-lg font-semibold text-foreground">Token Economics</h3>
-        </div>
-        
-        <div className="grid grid-cols-1 md:grid-cols-2 gap-6 mb-6">
-          <div>
-            <label className="font-semibold text-[#23235b] dark:text-blue-200">Input Token Price ($/1K tokens)</label>
-            <Input 
-              type="number" 
-              value={value.inputTokenPrice || ''} 
-              min={0} 
-              step={0.001}
-              onChange={e => onChange({ ...value, inputTokenPrice: Number(e.target.value) })} 
-              className="w-full" 
-              placeholder="e.g., 0.01"
-            />
-          </div>
-          <div>
-            <label className="font-semibold text-[#23235b] dark:text-blue-200">Output Token Price ($/1K tokens)</label>
-            <Input 
-              type="number" 
-              value={value.outputTokenPrice || ''} 
-              min={0} 
-              step={0.001}
-              onChange={e => onChange({ ...value, outputTokenPrice: Number(e.target.value) })} 
-              className="w-full" 
-              placeholder="e.g., 0.03"
-            />
-          </div>
-          <div>
-            <label className="font-semibold text-[#23235b] dark:text-blue-200">Embedding Token Price ($/1K tokens)</label>
-            <Input 
-              type="number" 
-              value={value.embeddingTokenPrice || ''} 
-              min={0} 
-              step={0.001}
-              onChange={e => onChange({ ...value, embeddingTokenPrice: Number(e.target.value) })} 
-              className="w-full" 
-              placeholder="e.g., 0.0001"
-            />
-          </div>
-          <div>
-            <label className="font-semibold text-[#23235b] dark:text-blue-200">Fine-tuning Token Price ($/1K tokens)</label>
-            <Input 
-              type="number" 
-              value={value.finetuningTokenPrice || ''} 
-              min={0} 
-              step={0.001}
-              onChange={e => onChange({ ...value, finetuningTokenPrice: Number(e.target.value) })} 
-              className="w-full" 
-              placeholder="e.g., 0.08"
-            />
-          </div>
-        </div>
-
-        <div className="grid grid-cols-1 md:grid-cols-3 gap-6 mb-6">
-          <div>
-            <label className="font-semibold text-[#23235b] dark:text-blue-200">Monthly Token Budget ($)</label>
-            <Input 
-              type="number" 
-              value={value.monthlyTokenBudget || ''} 
-              min={0} 
-              onChange={e => onChange({ ...value, monthlyTokenBudget: Number(e.target.value) })} 
-              className="w-full" 
-              placeholder="e.g., 10000"
-            />
-          </div>
-          <div>
-            <label className="font-semibold text-[#23235b] dark:text-blue-200">Avg Tokens per User/Month</label>
-            <Input 
-              type="number" 
-              value={value.avgTokensPerUser || ''} 
-              min={0} 
-              onChange={e => onChange({ ...value, avgTokensPerUser: Number(e.target.value) })} 
-              className="w-full" 
-              placeholder="e.g., 50000"
-            />
-          </div>
-          <div>
-            <label className="font-semibold text-[#23235b] dark:text-blue-200">Peak Token Usage (tokens/min)</label>
-            <Input 
-              type="number" 
-              value={value.peakTokenUsage || ''} 
-              min={0} 
-              onChange={e => onChange({ ...value, peakTokenUsage: Number(e.target.value) })} 
-              className="w-full" 
-              placeholder="e.g., 100000"
-            />
-          </div>
-        </div>
-
-        <div className="mb-6">
-          <label className="font-semibold text-[#23235b] dark:text-blue-200 block mb-3">Optimization Strategies</label>
-          <div className="grid grid-cols-1 md:grid-cols-2 lg:grid-cols-3 gap-3">
-            {OPTIMIZATION_STRATEGIES.map((strategy) => (
-              <label key={strategy} className="flex items-center gap-2 hover:bg-accent p-2 rounded border border-border cursor-pointer">
-                <Checkbox
-                  checked={value.optimizationStrategies?.includes(strategy) || false}
-                  onCheckedChange={(checked) => {
-                    const currentStrategies = value.optimizationStrategies || [];
-                    const newStrategies = checked 
-                      ? [...currentStrategies, strategy]
-                      : currentStrategies.filter(s => s !== strategy);
-                    onChange({ ...value, optimizationStrategies: newStrategies });
-                  }}
-                />
-                <span className="text-sm text-foreground">{strategy}</span>
-              </label>
-            ))}
-          </div>
-        </div>
-      </div>
-
-      {/* Gen AI Infrastructure Costs Section */}
-      <div className="mt-8 border-t pt-6">
-        <div className="flex items-center gap-2 mb-4">
-          <DollarSign className="w-5 h-5 text-green-500" />
-          <h3 className="text-lg font-semibold text-foreground">Gen AI Infrastructure Costs</h3>
-        </div>
-        
-        <div className="grid grid-cols-1 md:grid-cols-2 gap-6">
-          <div>
-            <label className="font-semibold text-[#23235b] dark:text-blue-200">Vector Database Cost ($/month)</label>
-            <Input 
-              type="number" 
-              value={value.vectorDbCost || ''} 
-              min={0} 
-              onChange={e => onChange({ ...value, vectorDbCost: Number(e.target.value) })} 
-              className="w-full" 
-              placeholder="e.g., 500"
-            />
-          </div>
-          <div>
-            <label className="font-semibold text-[#23235b] dark:text-blue-200">GPU/Inference Cost ($/month)</label>
-            <Input 
-              type="number" 
-              value={value.gpuInferenceCost || ''} 
-              min={0} 
-              onChange={e => onChange({ ...value, gpuInferenceCost: Number(e.target.value) })} 
-              className="w-full" 
-              placeholder="e.g., 2000"
-            />
-          </div>
-          <div>
-            <label className="font-semibold text-[#23235b] dark:text-blue-200">Monitoring Tools ($/month)</label>
-            <Input 
-              type="number" 
-              value={value.monitoringToolsCost || ''} 
-              min={0} 
-              onChange={e => onChange({ ...value, monitoringToolsCost: Number(e.target.value) })} 
-              className="w-full" 
-              placeholder="e.g., 300"
-            />
-          </div>
-          <div>
-            <label className="font-semibold text-[#23235b] dark:text-blue-200">Safety/Moderation APIs ($/month)</label>
-            <Input 
-              type="number" 
-              value={value.safetyApiCost || ''} 
-              min={0} 
-              onChange={e => onChange({ ...value, safetyApiCost: Number(e.target.value) })} 
-              className="w-full" 
-              placeholder="e.g., 150"
-            />
-          </div>
-          <div>
-            <label className="font-semibold text-[#23235b] dark:text-blue-200">Backup Model Cost ($/month)</label>
-            <Input 
-              type="number" 
-              value={value.backupModelCost || ''} 
-              min={0} 
-              onChange={e => onChange({ ...value, backupModelCost: Number(e.target.value) })} 
-              className="w-full" 
-              placeholder="e.g., 1000"
-            />
-          </div>
-        </div>
-      </div>
-    </Card>
-=======
       ) : (
         questions.map((q) => {
           const currentAnswers = questionAnswers[q.id] || q.answers || [];
@@ -459,6 +199,5 @@
         })
       )}
     </div>
->>>>>>> 626e61b2
   );
 } 