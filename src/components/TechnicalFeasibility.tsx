--- conflicted
+++ resolved
@@ -128,331 +128,6 @@
             } else if (q.type === QuestionType.RADIO) {
               const checkedOption = currentAnswers.length > 0 ? currentAnswers[0] : null;
               
-<<<<<<< HEAD
-              <div>
-                <Label className="block font-medium mb-4 text-foreground">Specific Models</Label>
-                <div className="grid grid-cols-1 md:grid-cols-2 lg:grid-cols-3 gap-3">
-                  {SPECIFIC_MODELS.map((model) => (
-                    <Label key={model} className="flex items-center gap-2 hover:bg-accent rounded p-2 border border-border cursor-pointer transition">
-                      <Checkbox 
-                        checked={value.specificModels?.includes(model) || false} 
-                        onCheckedChange={() => handleMultiSelectChange('specificModels', model)} 
-                      />
-                      <span className="text-sm text-foreground">{model}</span>
-                    </Label>
-                  ))}
-                </div>
-              </div>
-
-              <div>
-                <Label className="block font-medium mb-4 text-foreground">Context Window Requirements</Label>
-                <RadioGroup 
-                  value={value.contextWindow || ''} 
-                  onValueChange={(newValue) => onChange({ ...value, contextWindow: newValue })} 
-                  className="grid grid-cols-1 md:grid-cols-2 lg:grid-cols-3 gap-2"
-                >
-                  {CONTEXT_WINDOWS.map((window) => (
-                    <Label key={window} className="flex items-center gap-2 hover:bg-accent rounded p-2 border border-border cursor-pointer transition">
-                      <RadioGroupItem value={window} />
-                      <span className="text-sm text-foreground">{window}</span>
-                    </Label>
-                  ))}
-                </RadioGroup>
-              </div>
-
-              <div className="grid grid-cols-1 md:grid-cols-3 gap-6">
-                <div>
-                  <Label className="block font-medium mb-2 text-foreground">Avg Input Tokens/Request</Label>
-                  <Input 
-                    type="number" 
-                    value={value.avgInputTokens || ''} 
-                    min={0}
-                    onChange={(e) => onChange({ ...value, avgInputTokens: Math.max(0, parseInt(e.target.value) || 0) })}
-                    placeholder="e.g., 500"
-                    className="w-full"
-                  />
-                </div>
-                <div>
-                  <Label className="block font-medium mb-2 text-foreground">Avg Output Tokens/Request</Label>
-                  <Input 
-                    type="number" 
-                    value={value.avgOutputTokens || ''} 
-                    min={0}
-                    onChange={(e) => onChange({ ...value, avgOutputTokens: Math.max(0, parseInt(e.target.value) || 0) })}
-                    placeholder="e.g., 1000"
-                    className="w-full"
-                  />
-                </div>
-                <div>
-                  <Label className="block font-medium mb-2 text-foreground">Expected Requests/Day</Label>
-                  <Input 
-                    type="number" 
-                    value={value.expectedRequestsPerDay || ''} 
-                    min={0}
-                    onChange={(e) => onChange({ ...value, expectedRequestsPerDay: Math.max(0, parseInt(e.target.value) || 0) })}
-                    placeholder="e.g., 10000"
-                    className="w-full"
-                  />
-                </div>
-              </div>
-
-              <div>
-                <Label className="block font-medium mb-4 text-foreground">Multimodal Capabilities</Label>
-                <div className="grid grid-cols-1 md:grid-cols-2 lg:grid-cols-3 gap-3">
-                  {MULTIMODAL_CAPABILITIES.map((capability) => (
-                    <Label key={capability} className="flex items-center gap-2 hover:bg-accent rounded p-2 border border-border cursor-pointer transition">
-                      <Checkbox 
-                        checked={value.multimodalCapabilities?.includes(capability) || false} 
-                        onCheckedChange={() => handleMultiSelectChange('multimodalCapabilities', capability)} 
-                      />
-                      <span className="text-sm text-foreground">{capability}</span>
-                    </Label>
-                  ))}
-                </div>
-              </div>
-
-              <div>
-                <Label className="block font-medium mb-4 text-foreground">Response Formats</Label>
-                <div className="grid grid-cols-1 md:grid-cols-2 lg:grid-cols-3 gap-3">
-                  {RESPONSE_FORMATS.map((format) => (
-                    <Label key={format} className="flex items-center gap-2 hover:bg-accent rounded p-2 border border-border cursor-pointer transition">
-                      <Checkbox 
-                        checked={value.responseFormats?.includes(format) || false} 
-                        onCheckedChange={() => handleMultiSelectChange('responseFormats', format)} 
-                      />
-                      <span className="text-sm text-foreground">{format}</span>
-                    </Label>
-                  ))}
-                </div>
-              </div>
-
-              <div>
-                <Label className="block font-medium mb-4 text-foreground">Prompt Engineering Requirements</Label>
-                <div className="grid grid-cols-1 md:grid-cols-2 lg:grid-cols-3 gap-3">
-                  {PROMPT_ENGINEERING_REQS.map((req) => (
-                    <Label key={req} className="flex items-center gap-2 hover:bg-accent rounded p-2 border border-border cursor-pointer transition">
-                      <Checkbox 
-                        checked={value.promptEngineeringReqs?.includes(req) || false} 
-                        onCheckedChange={() => handleMultiSelectChange('promptEngineeringReqs', req)} 
-                      />
-                      <span className="text-sm text-foreground">{req}</span>
-                    </Label>
-                  ))}
-                </div>
-              </div>
-            </div>
-          </div>
-
-          {/* Agent Architecture & Orchestration Section */}
-          <div className="bg-card border border-border rounded-xl p-6 shadow-sm">
-            <div className="border-b border-border pb-4 mb-6">
-              <div className="flex items-center gap-3">
-                <GitBranch className="w-6 h-6 text-blue-500" />
-                <div>
-                  <h3 className="text-lg font-semibold text-foreground mb-1">Agent Architecture & Orchestration</h3>
-                  <p className="text-sm text-muted-foreground">Define agent patterns, autonomy levels, and orchestration strategies</p>
-                </div>
-              </div>
-            </div>
-            
-            <div className="space-y-8">
-              <div>
-                <Label className="block font-medium mb-4 text-foreground">Agent Pattern</Label>
-                <RadioGroup 
-                  value={value.agentPattern || ''} 
-                  onValueChange={(newValue) => onChange({ ...value, agentPattern: newValue })} 
-                  className="grid grid-cols-1 md:grid-cols-2 lg:grid-cols-3 gap-2"
-                >
-                  {AGENT_PATTERNS.map((pattern) => (
-                    <Label key={pattern} className="flex items-center gap-2 hover:bg-accent rounded p-2 border border-border cursor-pointer transition">
-                      <RadioGroupItem value={pattern} />
-                      <span className="text-sm text-foreground">{pattern}</span>
-                    </Label>
-                  ))}
-                </RadioGroup>
-              </div>
-
-              <div>
-                <Label className="block font-medium mb-4 text-foreground">Agent Autonomy Level</Label>
-                <RadioGroup 
-                  value={value.agentAutonomy || ''} 
-                  onValueChange={(newValue) => onChange({ ...value, agentAutonomy: newValue })} 
-                  className="grid grid-cols-1 md:grid-cols-2 gap-2"
-                >
-                  {AGENT_AUTONOMY.map((level) => (
-                    <Label key={level} className="flex items-center gap-2 hover:bg-accent rounded p-2 border border-border cursor-pointer transition">
-                      <RadioGroupItem value={level} />
-                      <span className="text-sm text-foreground">{level}</span>
-                    </Label>
-                  ))}
-                </RadioGroup>
-              </div>
-
-              <div>
-                <Label className="block font-medium mb-4 text-foreground">Memory Requirements</Label>
-                <div className="grid grid-cols-1 md:grid-cols-2 lg:grid-cols-3 gap-3">
-                  {MEMORY_TYPES.map((memory) => (
-                    <Label key={memory} className="flex items-center gap-2 hover:bg-accent rounded p-2 border border-border cursor-pointer transition">
-                      <Checkbox 
-                        checked={value.memoryTypes?.includes(memory) || false} 
-                        onCheckedChange={() => handleMultiSelectChange('memoryTypes', memory)} 
-                      />
-                      <span className="text-sm text-foreground">{memory}</span>
-                    </Label>
-                  ))}
-                </div>
-              </div>
-
-              <div>
-                <Label className="block font-medium mb-4 text-foreground">Orchestration Pattern</Label>
-                <RadioGroup 
-                  value={value.orchestrationPattern || ''} 
-                  onValueChange={(newValue) => onChange({ ...value, orchestrationPattern: newValue })} 
-                  className="grid grid-cols-1 md:grid-cols-2 lg:grid-cols-3 gap-2"
-                >
-                  {ORCHESTRATION_PATTERNS.map((pattern) => (
-                    <Label key={pattern} className="flex items-center gap-2 hover:bg-accent rounded p-2 border border-border cursor-pointer transition">
-                      <RadioGroupItem value={pattern} />
-                      <span className="text-sm text-foreground">{pattern}</span>
-                    </Label>
-                  ))}
-                </RadioGroup>
-              </div>
-
-              <div>
-                <Label className="block font-medium mb-4 text-foreground">State Management</Label>
-                <RadioGroup 
-                  value={value.stateManagement || ''} 
-                  onValueChange={(newValue) => onChange({ ...value, stateManagement: newValue })} 
-                  className="grid grid-cols-1 md:grid-cols-2 lg:grid-cols-3 gap-2"
-                >
-                  {["Stateless", "Session-based", "Persistent", "Distributed"].map((state) => (
-                    <Label key={state} className="flex items-center gap-2 hover:bg-accent rounded p-2 border border-border cursor-pointer transition">
-                      <RadioGroupItem value={state} />
-                      <span className="text-sm text-foreground">{state}</span>
-                    </Label>
-                  ))}
-                </RadioGroup>
-              </div>
-            </div>
-          </div>
-
-          {/* RAG & Knowledge Systems Section */}
-          <div className="bg-card border border-border rounded-xl p-6 shadow-sm">
-            <div className="border-b border-border pb-4 mb-6">
-              <div className="flex items-center gap-3">
-                <Database className="w-6 h-6 text-green-500" />
-                <div>
-                  <h3 className="text-lg font-semibold text-foreground mb-1">RAG & Knowledge Systems</h3>
-                  <p className="text-sm text-muted-foreground">Configure retrieval-augmented generation and knowledge management</p>
-                </div>
-              </div>
-            </div>
-            
-            <div className="space-y-8">
-              <div>
-                <Label className="block font-medium mb-4 text-foreground">Vector Databases</Label>
-                <div className="grid grid-cols-1 md:grid-cols-2 lg:grid-cols-3 gap-3">
-                  {VECTOR_DATABASES.map((db) => (
-                    <Label key={db} className="flex items-center gap-2 hover:bg-accent rounded p-2 border border-border cursor-pointer transition">
-                      <Checkbox 
-                        checked={value.vectorDatabases?.includes(db) || false} 
-                        onCheckedChange={() => handleMultiSelectChange('vectorDatabases', db)} 
-                      />
-                      <span className="text-sm text-foreground">{db}</span>
-                    </Label>
-                  ))}
-                </div>
-              </div>
-
-              <div className="grid grid-cols-1 md:grid-cols-2 gap-6">
-                <div>
-                  <Label className="block font-medium mb-4 text-foreground">Embedding Model</Label>
-                  <RadioGroup 
-                    value={value.embeddingModel || ''} 
-                    onValueChange={(newValue) => onChange({ ...value, embeddingModel: newValue })} 
-                    className="space-y-2"
-                  >
-                    {EMBEDDING_MODELS.map((model) => (
-                      <Label key={model} className="flex items-center gap-2 hover:bg-accent rounded p-2 border border-border cursor-pointer transition">
-                        <RadioGroupItem value={model} />
-                        <span className="text-sm text-foreground">{model}</span>
-                      </Label>
-                    ))}
-                  </RadioGroup>
-                </div>
-
-                <div>
-                  <Label className="block font-medium mb-2 text-foreground">Embedding Dimensions</Label>
-                  <Input 
-                    type="number" 
-                    value={value.embeddingDimensions || ''} 
-                    onChange={(e) => onChange({ ...value, embeddingDimensions: parseInt(e.target.value) || 0 })}
-                    placeholder="e.g., 1536"
-                    className="w-full mb-4"
-                  />
-
-                  <Label className="block font-medium mb-4 text-foreground">Chunking Strategy</Label>
-                  <RadioGroup 
-                    value={value.chunkingStrategy || ''} 
-                    onValueChange={(newValue) => onChange({ ...value, chunkingStrategy: newValue })} 
-                    className="space-y-2"
-                  >
-                    {CHUNKING_STRATEGIES.map((strategy) => (
-                      <Label key={strategy} className="flex items-center gap-2 hover:bg-accent rounded p-2 border border-border cursor-pointer transition">
-                        <RadioGroupItem value={strategy} />
-                        <span className="text-sm text-foreground">{strategy}</span>
-                      </Label>
-                    ))}
-                  </RadioGroup>
-                </div>
-              </div>
-
-              <div>
-                <Label className="block font-medium mb-4 text-foreground">Retrieval Strategies</Label>
-                <div className="grid grid-cols-1 md:grid-cols-2 lg:grid-cols-3 gap-3">
-                  {RETRIEVAL_STRATEGIES.map((strategy) => (
-                    <Label key={strategy} className="flex items-center gap-2 hover:bg-accent rounded p-2 border border-border cursor-pointer transition">
-                      <Checkbox 
-                        checked={value.retrievalStrategies?.includes(strategy) || false} 
-                        onCheckedChange={() => handleMultiSelectChange('retrievalStrategies', strategy)} 
-                      />
-                      <span className="text-sm text-foreground">{strategy}</span>
-                    </Label>
-                  ))}
-                </div>
-              </div>
-
-              <div>
-                <Label className="block font-medium mb-4 text-foreground">Knowledge Update Frequency</Label>
-                <RadioGroup 
-                  value={value.knowledgeUpdateFreq || ''} 
-                  onValueChange={(newValue) => onChange({ ...value, knowledgeUpdateFreq: newValue })} 
-                  className="grid grid-cols-1 md:grid-cols-2 lg:grid-cols-3 gap-2"
-                >
-                  {["Real-time", "Daily", "Weekly", "Monthly", "On-demand"].map((freq) => (
-                    <Label key={freq} className="flex items-center gap-2 hover:bg-accent rounded p-2 border border-border cursor-pointer transition">
-                      <RadioGroupItem value={freq} />
-                      <span className="text-sm text-foreground">{freq}</span>
-                    </Label>
-                  ))}
-                </RadioGroup>
-              </div>
-            </div>
-          </div>
-
-          {/* Agent Tools & Functions Section */}
-          <div className="bg-card border border-border rounded-xl p-6 shadow-sm">
-            <div className="border-b border-border pb-4 mb-6">
-              <div className="flex items-center gap-3">
-                <Wrench className="w-6 h-6 text-orange-500" />
-                <div>
-                  <h3 className="text-lg font-semibold text-foreground mb-1">Agent Tools & Functions</h3>
-                  <p className="text-sm text-muted-foreground">Configure tool access, authentication, and execution environment</p>
-                </div>
-              </div>
-            </div>
-=======
               return (
                 <RadioGroupQuestion
                   key={q.id}
@@ -537,7 +212,6 @@
                   optionId: impAnswer.optionId
                 };
               }
->>>>>>> d7f17995
             
               return (
                 <RiskQuestion
