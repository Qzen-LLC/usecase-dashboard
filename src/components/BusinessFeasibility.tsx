import React, { useEffect, useState } from 'react';
import {
  Checkbox
} from "@/components/ui/checkbox";
import { Slider } from "@/components/ui/slider";
<<<<<<< HEAD
import { Checkbox } from "@/components/ui/checkbox";
import { BarChart3, Users, AlertTriangle, DollarSign, MessageSquare, Target, Sparkles } from 'lucide-react';
import { RadioGroup, RadioGroupItem } from '@/components/ui/radio-group';
import { Label } from '@/components/ui/label';
import { Card, CardHeader, CardTitle, CardContent } from '@/components/ui/card';
import { Input } from '@/components/ui/input';
=======
import { Label } from '@/components/ui/label';
import { Card, CardHeader, CardTitle, CardContent } from '@/components/ui/card';
import { RadioGroup, RadioGroupItem } from '@/components/ui/radio-group';
import { Brain, Server, Plug, Shield as ShieldIcon, Check } from 'lucide-react';
import { PrismaClient, QuestionType, Stage } from '@/generated/prisma';
import { CheckboxGroup } from './questionComps/checkboxQuestion';
import { RadioGroupQuestion } from './questionComps/radioQuestion';
import { SliderQuestion } from './questionComps/SliderQuestion';
import { TextQuestion } from './questionComps/TextQuestion';
import { useAnswerHandlers } from '@/lib/handle-assess-ui';
import { RiskQuestion } from './questionComps/riskQuestion';

interface QnAProps {
  id: string,
  text: string,
  type: QuestionType,
  stage: Stage,
  options: OptionProps[],
  answers: AnswerProps[], // This will now contain all answers for the question
}

interface OptionProps {
  id: string,
  text: string,
  questionId: string,
}
>>>>>>> 626e61b2

interface AnswerProps {
  id: string;        
  value: string;     
  questionId: string;
  optionId?: string;  // Make optionId optional since TEXT and SLIDER don't have options
}

// Gen AI/LLM Specific Options
const GEN_AI_USE_CASES = [
  "Content Generation",
  "Code Generation",
  "Customer Service",
  "Research & Analysis",
  "Process Automation",
  "Decision Support",
  "Creative/Design",
  "Personal Assistant",
  "Document Processing",
  "Data Analysis",
];

const INTERACTION_PATTERNS = [
  "Conversational",
  "Task-based",
  "Hybrid",
  "Autonomous",
];

const USER_INTERACTION_MODES = [
  "Chat Interface",
  "Voice Interface",
  "API Integration",
  "Email Integration",
  "Slack/Teams",
  "Custom UI",
  "Command Line",
  "Mobile App",
];

const SUCCESS_METRICS = [
  "Task Completion Rate",
  "Human Handoff Rate",
  "Content Quality Score",
  "User Satisfaction (CSAT)",
  "Time to Resolution",
  "Automation Percentage",
  "Cost per Interaction",
  "Revenue per Conversation",
  "Error Rate",
  "Response Relevance",
];

type Props = {
  value: {
<<<<<<< HEAD
    strategicAlignment: number;
    marketOpportunity: string;
    stakeholder: {
      exec: boolean;
      endUser: boolean;
      it: boolean;
    };
    annualSavings: string;
    efficiencyGain: number;
    paybackPeriod: number;
    availabilityRequirement: string;
    responseTimeRequirement: string;
    concurrentUsers: string;
    revenueImpactType: string[];
    estimatedFinancialImpact: string;
    userCategories: string[];
    systemCriticality: string;
    failureImpact: string;
    executiveSponsorLevel: string;
    stakeholderGroups: string[];
    // Gen AI specific fields
    genAIUseCase?: string;
    interactionPattern?: string;
    userInteractionModes?: string[];
    successMetrics?: string[];
    minAcceptableAccuracy?: number;
    maxHallucinationRate?: number;
    requiredResponseRelevance?: number;
    conversationsPerMonth?: number;
    concurrentAgents?: number;
    peakLoadExpectations?: number;
=======
    modelTypes: string[];
    modelSizes: string[];
    deploymentModels: string[];
    cloudProviders: string[];
    computeRequirements: string[];
    integrationPoints: string[];
    apiSpecs: string[];
    authMethods: string[];
    encryptionStandards: string[];
    technicalComplexity: number;
    outputTypes: string[];
    confidenceScore: string;
    modelUpdateFrequency: string;
>>>>>>> 626e61b2
  };
  onChange: (data: Props['value']) => void;
  questions: QnAProps[];
  questionsLoading: boolean;
  questionAnswers: Record<string, AnswerProps[]>;
  onAnswerChange: (questionId: string, answers: AnswerProps[]) => void;
};

<<<<<<< HEAD
export default function BusinessFeasibility({ value, onChange }: Props) {
  const lastSent = useRef<Props['value'] | null>(null);

  // Debug logging to see what data is being received
  useEffect(() => {
    console.log('💼 [BUSINESS] Component received value:', {
      strategicAlignment: value.strategicAlignment,
      marketOpportunity: value.marketOpportunity,
      genAIUseCase: value.genAIUseCase,
      interactionPattern: value.interactionPattern,
      userInteractionModes: value.userInteractionModes,
      successMetrics: value.successMetrics,
      minAcceptableAccuracy: value.minAcceptableAccuracy,
      maxHallucinationRate: value.maxHallucinationRate,
    });
  }, [value]);

  useEffect(() => {
    const currentData = {
      strategicAlignment: value.strategicAlignment,
      marketOpportunity: value.marketOpportunity,
      stakeholder: value.stakeholder,
      annualSavings: value.annualSavings,
      efficiencyGain: value.efficiencyGain,
      paybackPeriod: value.paybackPeriod,
      availabilityRequirement: value.availabilityRequirement,
      responseTimeRequirement: value.responseTimeRequirement,
      concurrentUsers: value.concurrentUsers,
      revenueImpactType: value.revenueImpactType,
      estimatedFinancialImpact: value.estimatedFinancialImpact,
      userCategories: value.userCategories,
      systemCriticality: value.systemCriticality,
      failureImpact: value.failureImpact,
      executiveSponsorLevel: value.executiveSponsorLevel,
      stakeholderGroups: value.stakeholderGroups,
      // Include Gen AI specific fields
      genAIUseCase: value.genAIUseCase,
      interactionPattern: value.interactionPattern,
      userInteractionModes: value.userInteractionModes,
      successMetrics: value.successMetrics,
      minAcceptableAccuracy: value.minAcceptableAccuracy,
      maxHallucinationRate: value.maxHallucinationRate,
      requiredResponseRelevance: value.requiredResponseRelevance,
      maxLatency: value.maxLatency,
      contentQualityThreshold: value.contentQualityThreshold,
      userSatisfactionTarget: value.userSatisfactionTarget,
    };
    if (onChange && !isEqual(currentData, lastSent.current)) {
      onChange(currentData);
      lastSent.current = currentData;
    }
  }, [value.strategicAlignment, value.marketOpportunity, value.stakeholder, value.annualSavings, value.efficiencyGain, value.paybackPeriod, value.availabilityRequirement, value.responseTimeRequirement, value.concurrentUsers, value.revenueImpactType, value.estimatedFinancialImpact, value.userCategories, value.systemCriticality, value.failureImpact, value.executiveSponsorLevel, value.stakeholderGroups, value.genAIUseCase, value.interactionPattern, value.userInteractionModes, value.successMetrics, value.minAcceptableAccuracy, value.maxHallucinationRate, value.requiredResponseRelevance, value.maxLatency, value.contentQualityThreshold, value.userSatisfactionTarget, onChange]);

  // Helper for multi-select checkboxes
  function handleMultiSelectChange(field: keyof Props['value'], v: string) {
    const arr = (value[field] as string[]) || [];
    if (arr.includes(v)) {
      onChange({ ...value, [field]: arr.filter((x) => x !== v) });
    } else {
      onChange({ ...value, [field]: [...arr, v] });
    }
  }

  return (
    <div className="space-y-10">
      {/* Assessment Banner */}
      <div className="bg-gradient-to-r from-green-100 via-blue-100 to-purple-100 dark:from-green-900/20 dark:via-blue-900/20 dark:to-purple-900/20 border-l-4 border-green-400 dark:border-green-300 p-4 mb-8 rounded-2xl flex items-center gap-3 shadow-md">
        <div className="font-semibold text-green-800 dark:text-green-200 text-lg mb-1">Business Feasibility Assessment</div>
        <div className="text-green-700 dark:text-green-300">Evaluate the business case, ROI potential, and organizational readiness.</div>
      </div>

      {/* Strategic Assessment Section */}
      <div className="bg-card border border-border rounded-xl p-6 shadow-sm">
        <div className="border-b border-border pb-4 mb-6">
          <div className="flex items-center gap-3">
            <BarChart3 className="w-6 h-6 text-primary" />
            <div>
              <h3 className="text-lg font-semibold text-foreground mb-1">Strategic Assessment</h3>
              <p className="text-sm text-muted-foreground">Evaluate strategic alignment, market opportunity, and stakeholder readiness</p>
            </div>
          </div>
        </div>
        
        <div className="space-y-8">
          <div>
            <Label className="block font-medium mb-4 text-foreground">Strategic Alignment Score</Label>
            <div className="flex items-center w-full">
              <span className="text-muted-foreground text-sm mr-4">Low</span>
              <Slider
                min={1}
                max={10}
                step={1}
                value={[value.strategicAlignment]}
                onValueChange={([val]) => onChange({ ...value, strategicAlignment: val })}
                className="w-full"
              />
              <span className="text-muted-foreground text-sm ml-4">High</span>
              <span className="ml-6 px-4 py-2 bg-primary/10 text-primary rounded-full font-semibold text-sm">{value.strategicAlignment}</span>
            </div>
          </div>
          
          <div>
            <Label className="block font-medium mb-4 text-foreground">Market Opportunity</Label>
            <RadioGroup value={value.marketOpportunity} onValueChange={(newValue) => onChange({ ...value, marketOpportunity: newValue })} className="grid grid-cols-1 md:grid-cols-3 gap-2">
              {['small', 'medium', 'large'].map((size) => (
                <Label key={size} className="flex items-center gap-2 hover:bg-accent p-2 rounded border border-border cursor-pointer">
                  <RadioGroupItem value={size} />
                  <span className="text-sm text-foreground capitalize">{size}</span>
                </Label>
              ))}
            </RadioGroup>
          </div>
          
          <div>
            <Label className="block font-medium mb-4 text-foreground">Stakeholder Support</Label>
            <div className="grid grid-cols-1 md:grid-cols-3 gap-3">
              {Object.entries(value.stakeholder).map(([key, checked]) => (
                <Label key={key} className="flex items-center gap-2 hover:bg-accent p-2 rounded border border-border cursor-pointer">
                  <Checkbox checked={checked} onCheckedChange={(checked) => onChange({ ...value, stakeholder: { ...value.stakeholder, [key]: checked } })} />
                  <span className="text-sm text-foreground capitalize">{key === 'exec' ? 'Executive' : key === 'endUser' ? 'End User' : 'IT'}</span>
                </Label>
              ))}
            </div>
          </div>
        </div>
      </div>

      {/* Performance & Reliability Section */}
      <div className="bg-card border border-border rounded-xl p-6 shadow-sm">
        <div className="border-b border-border pb-4 mb-6">
          <div className="flex items-center gap-3">
            <AlertTriangle className="w-6 h-6 text-warning" />
            <div>
              <h3 className="text-lg font-semibold text-foreground mb-1">Performance & Reliability</h3>
              <p className="text-sm text-muted-foreground">Define availability, response time, and user capacity requirements</p>
            </div>
          </div>
        </div>
        
        <div className="space-y-8">
          <div>
            <Label className="block font-medium mb-4 text-foreground">Availability Requirements</Label>
            <RadioGroup value={value.availabilityRequirement} onValueChange={(newValue) => onChange({ ...value, availabilityRequirement: newValue })} className="grid grid-cols-1 md:grid-cols-2 lg:grid-cols-4 gap-3">
              {AVAILABILITY_REQS.map((item) => (
                <Label key={item} className="flex items-center gap-2 hover:bg-accent rounded p-2 border border-border cursor-pointer transition">
                  <RadioGroupItem value={item} />
                  <span className="text-sm text-foreground">{item}</span>
                </Label>
              ))}
            </RadioGroup>
          </div>
          
          <div>
            <Label className="block font-medium mb-4 text-foreground">Response Time Requirements</Label>
            <RadioGroup value={value.responseTimeRequirement} onValueChange={(newValue) => onChange({ ...value, responseTimeRequirement: newValue })} className="grid grid-cols-1 md:grid-cols-2 lg:grid-cols-5 gap-3">
              {RESPONSE_TIME_REQS.map((item) => (
                <Label key={item} className="flex items-center gap-2 hover:bg-accent rounded p-2 border border-border cursor-pointer transition">
                  <RadioGroupItem value={item} />
                  <span className="text-sm text-foreground">{item}</span>
                </Label>
              ))}
            </RadioGroup>
          </div>
          
          <div>
            <Label className="block font-medium mb-4 text-foreground">Concurrent Users</Label>
            <RadioGroup value={value.concurrentUsers} onValueChange={(newValue) => onChange({ ...value, concurrentUsers: newValue })} className="grid grid-cols-1 md:grid-cols-2 lg:grid-cols-3 gap-3">
              {CONCURRENT_USERS.map((item) => (
                <Label key={item} className="flex items-center gap-2 hover:bg-accent rounded p-2 border border-border cursor-pointer transition">
                  <RadioGroupItem value={item} />
                  <span className="text-sm text-foreground">{item}</span>
                </Label>
              ))}
            </RadioGroup>
          </div>
        </div>
      </div>

      {/* Business Impact Section */}
      <div className="bg-card border border-border rounded-xl p-6 shadow-sm">
        <div className="border-b border-border pb-4 mb-6">
          <div className="flex items-center gap-3">
            <DollarSign className="w-6 h-6 text-success" />
            <div>
              <h3 className="text-lg font-semibold text-foreground mb-1">Business Impact</h3>
              <p className="text-sm text-muted-foreground">Assess revenue impact, financial benefits, and target user categories</p>
            </div>
          </div>
        </div>
        
        <div className="space-y-8">
          <div>
          <Label className="block font-medium mb-4 text-foreground">Revenue Impact Type</Label>
            <div className="grid grid-cols-1 md:grid-cols-2 lg:grid-cols-3 gap-3">
              {REVENUE_IMPACT_TYPE.map((item) => (
                <Label key={item} className="flex items-center gap-2 hover:bg-accent rounded p-2 border border-border cursor-pointer transition">
                  <Checkbox checked={value.revenueImpactType?.includes(item) || false} onCheckedChange={(checked) => handleMultiSelectChange('revenueImpactType', item)} />
                  <span className="text-sm text-foreground">{item}</span>
                </Label>
              ))}
            </div>
          </div>
          
          <div>
            <Label className="block font-medium mb-4 text-foreground">Estimated Financial Impact</Label>
            <RadioGroup value={value.estimatedFinancialImpact} onValueChange={(newValue) => onChange({ ...value, estimatedFinancialImpact: newValue })} className="grid grid-cols-1 md:grid-cols-2 lg:grid-cols-3 gap-3">
              {ESTIMATED_FINANCIAL_IMPACT.map((item) => (
                <Label key={item} className="flex items-center gap-2 hover:bg-accent rounded p-2 border border-border cursor-pointer transition">
                  <RadioGroupItem value={item} />
                  <span className="text-sm text-foreground">{item}</span>
                </Label>
              ))}
            </RadioGroup>
          </div>
          
          <div>
            <Label className="block font-medium mb-4 text-foreground">Target User Categories</Label>
            <div className="grid grid-cols-1 md:grid-cols-2 lg:grid-cols-3 gap-3">
              {USER_CATEGORIES.map((item) => (
                <Label key={item} className="flex items-center gap-2 hover:bg-accent rounded p-2 border border-border cursor-pointer transition">
                  <Checkbox checked={value.userCategories?.includes(item) || false} onCheckedChange={(checked) => handleMultiSelectChange('userCategories', item)} />
                  <span className="text-sm text-foreground">{item}</span>
                </Label>
              ))}
            </div>
          </div>
        </div>
=======
export default function BusinessFeasibility({ value, onChange, questions, questionsLoading, questionAnswers, onAnswerChange }: Props) {
  const { handleCheckboxChange, handleRadioChange, handleSliderChange, handleTextChange, handleRiskGroupChange } = useAnswerHandlers(onAnswerChange);

  return (
    <div className="space-y-10">
      <div className="bg-gradient-to-r from-primary/10 via-primary/20 to-primary/10 border-l-4 border-primary p-4 mb-8 rounded-2xl flex items-center gap-3 shadow-md">
        <div className="font-semibold text-foreground text-lg mb-1">Technical Feasibility Assessment</div>
        <div className="text-muted-foreground">Evaluate the technical requirements and constraints for implementing this AI solution.</div>
>>>>>>> 626e61b2
      </div>
      
      {questionsLoading || !questions ? (
        <div className="flex items-center justify-center py-8">
          <div className="animate-spin rounded-full h-8 w-8 border-b-2 border-primary"></div>
          <span className="ml-2 text-muted-foreground">Loading questions...</span>
        </div>
      ) : (
        questions.map((q) => {
          const currentAnswers = questionAnswers[q.id] || q.answers || [];
          
          // console.log(`Question ${q.id} answers:`, currentAnswers);
          
<<<<<<< HEAD
          <div>
            <Label className="block font-medium mb-4 text-foreground">Executive Sponsor Level</Label>
            <RadioGroup value={value.executiveSponsorLevel} onValueChange={(newValue) => onChange({ ...value, executiveSponsorLevel: newValue })} className="grid grid-cols-1 md:grid-cols-2 lg:grid-cols-3 gap-3">
              {EXEC_SPONSOR_LEVELS.map((level) => (
                <Label key={level} className="flex items-center gap-2 hover:bg-accent p-2 rounded border border-border cursor-pointer">
                  <RadioGroupItem value={level} />
                  <span className="text-sm text-foreground">{level}</span>
                </Label>
              ))}
            </RadioGroup>
          </div>
          
          <div>
            <Label className="block font-medium mb-4 text-foreground">Stakeholder Groups</Label>
            <div className="grid grid-cols-1 md:grid-cols-2 lg:grid-cols-3 gap-3">
              {STAKEHOLDER_GROUPS.map((group) => (
                <Label key={group} className="flex items-center gap-2 hover:bg-accent rounded p-2 border border-border cursor-pointer transition">
                  <Checkbox checked={value.stakeholderGroups?.includes(group) || false} onCheckedChange={(checked) => handleMultiSelectChange('stakeholderGroups', group)} />
                  <span className="text-sm text-foreground">{group}</span>
                </Label>
              ))}
            </div>
          </div>
        </div>
      </div>

      {/* Gen AI Use Case Classification Section */}
      <div className="bg-card border border-border rounded-xl p-6 shadow-sm">
        <div className="border-b border-border pb-4 mb-6">
          <div className="flex items-center gap-3">
            <Sparkles className="w-6 h-6 text-purple-500" />
            <div>
              <h3 className="text-lg font-semibold text-foreground mb-1">Gen AI Use Case Classification</h3>
              <p className="text-sm text-muted-foreground">Define the primary use case type and interaction patterns for AI systems</p>
            </div>
          </div>
        </div>
        
        <div className="space-y-8">
          <div>
            <Label className="block font-medium mb-4 text-foreground">Primary Use Case Type</Label>
            <RadioGroup 
              value={value.genAIUseCase || ''} 
              onValueChange={(newValue) => onChange({ ...value, genAIUseCase: newValue })} 
              className="grid grid-cols-1 md:grid-cols-2 lg:grid-cols-3 gap-2"
            >
              {GEN_AI_USE_CASES.map((useCase) => (
                <Label key={useCase} className="flex items-center gap-2 hover:bg-accent rounded p-2 border border-border cursor-pointer transition">
                  <RadioGroupItem value={useCase} />
                  <span className="text-sm text-foreground">{useCase}</span>
                </Label>
              ))}
            </RadioGroup>
          </div>

          <div>
            <Label className="block font-medium mb-4 text-foreground">Interaction Pattern</Label>
            <RadioGroup 
              value={value.interactionPattern || ''} 
              onValueChange={(newValue) => onChange({ ...value, interactionPattern: newValue })} 
              className="grid grid-cols-1 md:grid-cols-2 lg:grid-cols-3 gap-2"
            >
              {INTERACTION_PATTERNS.map((pattern) => (
                <Label key={pattern} className="flex items-center gap-2 hover:bg-accent rounded p-2 border border-border cursor-pointer transition">
                  <RadioGroupItem value={pattern} />
                  <span className="text-sm text-foreground">{pattern}</span>
                </Label>
              ))}
            </RadioGroup>
          </div>

          <div>
            <Label className="block font-medium mb-4 text-foreground">User Interaction Modes</Label>
            <div className="grid grid-cols-1 md:grid-cols-2 lg:grid-cols-3 gap-3">
              {USER_INTERACTION_MODES.map((mode) => (
                <Label key={mode} className="flex items-center gap-2 hover:bg-accent rounded p-2 border border-border cursor-pointer transition">
                  <Checkbox 
                    checked={value.userInteractionModes?.includes(mode) || false} 
                    onCheckedChange={() => handleMultiSelectChange('userInteractionModes', mode)} 
                  />
                  <span className="text-sm text-foreground">{mode}</span>
                </Label>
              ))}
            </div>
          </div>
        </div>
      </div>

      {/* Gen AI Business Metrics Section */}
      <div className="bg-card border border-border rounded-xl p-6 shadow-sm">
        <div className="border-b border-border pb-4 mb-6">
          <div className="flex items-center gap-3">
            <Target className="w-6 h-6 text-green-500" />
            <div>
              <h3 className="text-lg font-semibold text-foreground mb-1">Gen AI Business Metrics</h3>
              <p className="text-sm text-muted-foreground">Define success metrics, quality thresholds, and scale projections</p>
            </div>
          </div>
        </div>
        
        <div className="space-y-8">
          <div>
            <Label className="block font-medium mb-4 text-foreground">Success Metrics</Label>
            <div className="grid grid-cols-1 md:grid-cols-2 lg:grid-cols-3 gap-3">
              {SUCCESS_METRICS.map((metric) => (
                <Label key={metric} className="flex items-center gap-2 hover:bg-accent rounded p-2 border border-border cursor-pointer transition">
                  <Checkbox 
                    checked={value.successMetrics?.includes(metric) || false} 
                    onCheckedChange={() => handleMultiSelectChange('successMetrics', metric)} 
                  />
                  <span className="text-sm text-foreground">{metric}</span>
                </Label>
              ))}
            </div>
          </div>

          <div>
            <h4 className="font-semibold text-foreground mb-4">Quality Thresholds</h4>
            <div className="grid grid-cols-1 md:grid-cols-3 gap-6">
              <div>
                <Label className="block font-medium mb-2 text-foreground">Min Acceptable Accuracy (%)</Label>
                <Slider
                  min={0}
                  max={100}
                  step={5}
                  value={[value.minAcceptableAccuracy || 80]}
                  onValueChange={([val]) => onChange({ ...value, minAcceptableAccuracy: val })}
                  className="w-full"
                />
                <div className="text-center mt-2 text-sm text-muted-foreground">
                  {value.minAcceptableAccuracy || 80}%
                </div>
              </div>

              <div>
                <Label className="block font-medium mb-2 text-foreground">Max Hallucination Rate (%)</Label>
                <Slider
                  min={0}
                  max={100}
                  step={5}
                  value={[value.maxHallucinationRate || 5]}
                  onValueChange={([val]) => onChange({ ...value, maxHallucinationRate: val })}
                  className="w-full"
                />
                <div className="text-center mt-2 text-sm text-muted-foreground">
                  {value.maxHallucinationRate || 5}%
                </div>
              </div>

              <div>
                <Label className="block font-medium mb-2 text-foreground">Required Response Relevance (%)</Label>
                <Slider
                  min={0}
                  max={100}
                  step={5}
                  value={[value.requiredResponseRelevance || 90]}
                  onValueChange={([val]) => onChange({ ...value, requiredResponseRelevance: val })}
                  className="w-full"
                />
                <div className="text-center mt-2 text-sm text-muted-foreground">
                  {value.requiredResponseRelevance || 90}%
                </div>
              </div>
            </div>
          </div>

          <div>
            <h4 className="font-semibold text-foreground mb-4">Scale Projections</h4>
            <div className="grid grid-cols-1 md:grid-cols-3 gap-6">
              <div>
                <Label className="block font-medium mb-2 text-foreground">Conversations/Month</Label>
                <Input 
                  type="number" 
                  value={value.conversationsPerMonth || ''} 
                  onChange={(e) => onChange({ ...value, conversationsPerMonth: parseInt(e.target.value) || 0 })}
                  placeholder="e.g., 10000"
                  className="w-full"
                />
              </div>

              <div>
                <Label className="block font-medium mb-2 text-foreground">Concurrent Agents</Label>
                <Input 
                  type="number" 
                  value={value.concurrentAgents || ''} 
                  onChange={(e) => onChange({ ...value, concurrentAgents: parseInt(e.target.value) || 0 })}
                  placeholder="e.g., 10"
                  className="w-full"
                />
              </div>

              <div>
                <Label className="block font-medium mb-2 text-foreground">Peak Load (req/min)</Label>
                <Input 
                  type="number" 
                  value={value.peakLoadExpectations || ''} 
                  onChange={(e) => onChange({ ...value, peakLoadExpectations: parseInt(e.target.value) || 0 })}
                  placeholder="e.g., 100"
                  className="w-full"
                />
              </div>
            </div>
          </div>
        </div>
      </div>
=======
          if (q.stage === Stage.BUSINESS_FEASIBILITY) {
            if (q.type === QuestionType.CHECKBOX) {
              return (
                <CheckboxGroup
                  key={q.id}
                  label={q.text}
                  options={q.options}
                  checkedOptions={currentAnswers}
                  onChange={(newAnswers) => handleCheckboxChange(q.id, newAnswers)}
                />
              );
            } else if (q.type === QuestionType.RADIO) {
              const checkedOption = currentAnswers.length > 0 ? currentAnswers[0] : null;
              
              return (
                <RadioGroupQuestion
                  key={q.id}
                  label={q.text}
                  options={q.options}
                  checkedOption={checkedOption}
                  onChange={(newAnswer) => handleRadioChange(q.id, newAnswer)}
                />
              );
            } else if (q.type === QuestionType.SLIDER) {
              const currentValue = currentAnswers.length > 0 ? parseInt(currentAnswers[0].value) || 0 : 0;
              
              return (
                <SliderQuestion
                  key={q.id}
                  label={q.text}
                  value={currentValue}
                  min={0}
                  max={100}
                  step={1}
                  onChange={(newValue) => handleSliderChange(q.id, newValue)}
                />
              );
            } else if (q.type === QuestionType.TEXT) {
              const currentValue = currentAnswers.length > 0 ? currentAnswers[0].value : '';
              
              return (
                <TextQuestion
                  key={q.id}
                  label={q.text}
                  value={currentValue}
                  placeholder="Enter your answer..."
                  onChange={(newValue) => handleTextChange(q.id, newValue)}
                />
              );
            } else if (q.type === QuestionType.RISK) {
              // Filter options by prefix for RISK questions
              const probabilityOptions = q.options.filter(opt => opt.text.startsWith("pro:"));
              const impactOptions = q.options.filter(opt => opt.text.startsWith("imp:"));
              
              // Get current answers - RISK questions store both probability and impact in a single answer
              const riskAnswer = currentAnswers.length > 0 ? currentAnswers[0] : null;
              
              // For RISK questions, find the individual probability and impact answers
              // These come as separate answers from the backend
              let probabilityAnswer = null;
              let impactAnswer = null;
              
              // Look for probability and impact answers in the current answers
              const probAnswer = currentAnswers.find(a => a.id.includes('probability'));
              const impAnswer = currentAnswers.find(a => a.id.includes('impact'));
              
              console.log('RISK Question Debug:', {
                questionId: q.id,
                currentAnswers,
                probAnswer,
                impAnswer
              });
              
              if (probAnswer) {
                // Remove prefix for display (handle both cases)
                const cleanValue = probAnswer.value.startsWith('pro:') 
                  ? probAnswer.value.replace(/^pro:/, '') 
                  : probAnswer.value;
                probabilityAnswer = {
                  id: probAnswer.id,
                  value: cleanValue, // Clean string like "LOW" for display
                  questionId: probAnswer.questionId,
                  optionId: probAnswer.optionId
                };
              }
              
              if (impAnswer) {
                // Remove prefix for display (handle both cases)
                const cleanValue = impAnswer.value.startsWith('imp:') 
                  ? impAnswer.value.replace(/^imp:/, '') 
                  : impAnswer.value;
                impactAnswer = {
                  id: impAnswer.id,
                  value: cleanValue, // Clean string like "HIGH" for display
                  questionId: impAnswer.questionId,
                  optionId: impAnswer.optionId
                };
              }
            
              return (
                <RiskQuestion
                  key={q.id}
                  label={q.text}
                  probabilityOptions={probabilityOptions}
                  impactOptions={impactOptions}
                  checkedAnswers={{
                    probability: probabilityAnswer,
                    impact: impactAnswer
                  }}
                  onChange={(newChecked) => handleRiskGroupChange(q.id, newChecked)}
                />
              );
            }
          }
          return null;
        })
      )}
>>>>>>> 626e61b2
    </div>
  );
} <|MERGE_RESOLUTION|>--- conflicted
+++ resolved
@@ -3,14 +3,6 @@
   Checkbox
 } from "@/components/ui/checkbox";
 import { Slider } from "@/components/ui/slider";
-<<<<<<< HEAD
-import { Checkbox } from "@/components/ui/checkbox";
-import { BarChart3, Users, AlertTriangle, DollarSign, MessageSquare, Target, Sparkles } from 'lucide-react';
-import { RadioGroup, RadioGroupItem } from '@/components/ui/radio-group';
-import { Label } from '@/components/ui/label';
-import { Card, CardHeader, CardTitle, CardContent } from '@/components/ui/card';
-import { Input } from '@/components/ui/input';
-=======
 import { Label } from '@/components/ui/label';
 import { Card, CardHeader, CardTitle, CardContent } from '@/components/ui/card';
 import { RadioGroup, RadioGroupItem } from '@/components/ui/radio-group';
@@ -37,7 +29,6 @@
   text: string,
   questionId: string,
 }
->>>>>>> 626e61b2
 
 interface AnswerProps {
   id: string;        
@@ -46,86 +37,8 @@
   optionId?: string;  // Make optionId optional since TEXT and SLIDER don't have options
 }
 
-// Gen AI/LLM Specific Options
-const GEN_AI_USE_CASES = [
-  "Content Generation",
-  "Code Generation",
-  "Customer Service",
-  "Research & Analysis",
-  "Process Automation",
-  "Decision Support",
-  "Creative/Design",
-  "Personal Assistant",
-  "Document Processing",
-  "Data Analysis",
-];
-
-const INTERACTION_PATTERNS = [
-  "Conversational",
-  "Task-based",
-  "Hybrid",
-  "Autonomous",
-];
-
-const USER_INTERACTION_MODES = [
-  "Chat Interface",
-  "Voice Interface",
-  "API Integration",
-  "Email Integration",
-  "Slack/Teams",
-  "Custom UI",
-  "Command Line",
-  "Mobile App",
-];
-
-const SUCCESS_METRICS = [
-  "Task Completion Rate",
-  "Human Handoff Rate",
-  "Content Quality Score",
-  "User Satisfaction (CSAT)",
-  "Time to Resolution",
-  "Automation Percentage",
-  "Cost per Interaction",
-  "Revenue per Conversation",
-  "Error Rate",
-  "Response Relevance",
-];
-
 type Props = {
   value: {
-<<<<<<< HEAD
-    strategicAlignment: number;
-    marketOpportunity: string;
-    stakeholder: {
-      exec: boolean;
-      endUser: boolean;
-      it: boolean;
-    };
-    annualSavings: string;
-    efficiencyGain: number;
-    paybackPeriod: number;
-    availabilityRequirement: string;
-    responseTimeRequirement: string;
-    concurrentUsers: string;
-    revenueImpactType: string[];
-    estimatedFinancialImpact: string;
-    userCategories: string[];
-    systemCriticality: string;
-    failureImpact: string;
-    executiveSponsorLevel: string;
-    stakeholderGroups: string[];
-    // Gen AI specific fields
-    genAIUseCase?: string;
-    interactionPattern?: string;
-    userInteractionModes?: string[];
-    successMetrics?: string[];
-    minAcceptableAccuracy?: number;
-    maxHallucinationRate?: number;
-    requiredResponseRelevance?: number;
-    conversationsPerMonth?: number;
-    concurrentAgents?: number;
-    peakLoadExpectations?: number;
-=======
     modelTypes: string[];
     modelSizes: string[];
     deploymentModels: string[];
@@ -139,7 +52,6 @@
     outputTypes: string[];
     confidenceScore: string;
     modelUpdateFrequency: string;
->>>>>>> 626e61b2
   };
   onChange: (data: Props['value']) => void;
   questions: QnAProps[];
@@ -148,235 +60,6 @@
   onAnswerChange: (questionId: string, answers: AnswerProps[]) => void;
 };
 
-<<<<<<< HEAD
-export default function BusinessFeasibility({ value, onChange }: Props) {
-  const lastSent = useRef<Props['value'] | null>(null);
-
-  // Debug logging to see what data is being received
-  useEffect(() => {
-    console.log('💼 [BUSINESS] Component received value:', {
-      strategicAlignment: value.strategicAlignment,
-      marketOpportunity: value.marketOpportunity,
-      genAIUseCase: value.genAIUseCase,
-      interactionPattern: value.interactionPattern,
-      userInteractionModes: value.userInteractionModes,
-      successMetrics: value.successMetrics,
-      minAcceptableAccuracy: value.minAcceptableAccuracy,
-      maxHallucinationRate: value.maxHallucinationRate,
-    });
-  }, [value]);
-
-  useEffect(() => {
-    const currentData = {
-      strategicAlignment: value.strategicAlignment,
-      marketOpportunity: value.marketOpportunity,
-      stakeholder: value.stakeholder,
-      annualSavings: value.annualSavings,
-      efficiencyGain: value.efficiencyGain,
-      paybackPeriod: value.paybackPeriod,
-      availabilityRequirement: value.availabilityRequirement,
-      responseTimeRequirement: value.responseTimeRequirement,
-      concurrentUsers: value.concurrentUsers,
-      revenueImpactType: value.revenueImpactType,
-      estimatedFinancialImpact: value.estimatedFinancialImpact,
-      userCategories: value.userCategories,
-      systemCriticality: value.systemCriticality,
-      failureImpact: value.failureImpact,
-      executiveSponsorLevel: value.executiveSponsorLevel,
-      stakeholderGroups: value.stakeholderGroups,
-      // Include Gen AI specific fields
-      genAIUseCase: value.genAIUseCase,
-      interactionPattern: value.interactionPattern,
-      userInteractionModes: value.userInteractionModes,
-      successMetrics: value.successMetrics,
-      minAcceptableAccuracy: value.minAcceptableAccuracy,
-      maxHallucinationRate: value.maxHallucinationRate,
-      requiredResponseRelevance: value.requiredResponseRelevance,
-      maxLatency: value.maxLatency,
-      contentQualityThreshold: value.contentQualityThreshold,
-      userSatisfactionTarget: value.userSatisfactionTarget,
-    };
-    if (onChange && !isEqual(currentData, lastSent.current)) {
-      onChange(currentData);
-      lastSent.current = currentData;
-    }
-  }, [value.strategicAlignment, value.marketOpportunity, value.stakeholder, value.annualSavings, value.efficiencyGain, value.paybackPeriod, value.availabilityRequirement, value.responseTimeRequirement, value.concurrentUsers, value.revenueImpactType, value.estimatedFinancialImpact, value.userCategories, value.systemCriticality, value.failureImpact, value.executiveSponsorLevel, value.stakeholderGroups, value.genAIUseCase, value.interactionPattern, value.userInteractionModes, value.successMetrics, value.minAcceptableAccuracy, value.maxHallucinationRate, value.requiredResponseRelevance, value.maxLatency, value.contentQualityThreshold, value.userSatisfactionTarget, onChange]);
-
-  // Helper for multi-select checkboxes
-  function handleMultiSelectChange(field: keyof Props['value'], v: string) {
-    const arr = (value[field] as string[]) || [];
-    if (arr.includes(v)) {
-      onChange({ ...value, [field]: arr.filter((x) => x !== v) });
-    } else {
-      onChange({ ...value, [field]: [...arr, v] });
-    }
-  }
-
-  return (
-    <div className="space-y-10">
-      {/* Assessment Banner */}
-      <div className="bg-gradient-to-r from-green-100 via-blue-100 to-purple-100 dark:from-green-900/20 dark:via-blue-900/20 dark:to-purple-900/20 border-l-4 border-green-400 dark:border-green-300 p-4 mb-8 rounded-2xl flex items-center gap-3 shadow-md">
-        <div className="font-semibold text-green-800 dark:text-green-200 text-lg mb-1">Business Feasibility Assessment</div>
-        <div className="text-green-700 dark:text-green-300">Evaluate the business case, ROI potential, and organizational readiness.</div>
-      </div>
-
-      {/* Strategic Assessment Section */}
-      <div className="bg-card border border-border rounded-xl p-6 shadow-sm">
-        <div className="border-b border-border pb-4 mb-6">
-          <div className="flex items-center gap-3">
-            <BarChart3 className="w-6 h-6 text-primary" />
-            <div>
-              <h3 className="text-lg font-semibold text-foreground mb-1">Strategic Assessment</h3>
-              <p className="text-sm text-muted-foreground">Evaluate strategic alignment, market opportunity, and stakeholder readiness</p>
-            </div>
-          </div>
-        </div>
-        
-        <div className="space-y-8">
-          <div>
-            <Label className="block font-medium mb-4 text-foreground">Strategic Alignment Score</Label>
-            <div className="flex items-center w-full">
-              <span className="text-muted-foreground text-sm mr-4">Low</span>
-              <Slider
-                min={1}
-                max={10}
-                step={1}
-                value={[value.strategicAlignment]}
-                onValueChange={([val]) => onChange({ ...value, strategicAlignment: val })}
-                className="w-full"
-              />
-              <span className="text-muted-foreground text-sm ml-4">High</span>
-              <span className="ml-6 px-4 py-2 bg-primary/10 text-primary rounded-full font-semibold text-sm">{value.strategicAlignment}</span>
-            </div>
-          </div>
-          
-          <div>
-            <Label className="block font-medium mb-4 text-foreground">Market Opportunity</Label>
-            <RadioGroup value={value.marketOpportunity} onValueChange={(newValue) => onChange({ ...value, marketOpportunity: newValue })} className="grid grid-cols-1 md:grid-cols-3 gap-2">
-              {['small', 'medium', 'large'].map((size) => (
-                <Label key={size} className="flex items-center gap-2 hover:bg-accent p-2 rounded border border-border cursor-pointer">
-                  <RadioGroupItem value={size} />
-                  <span className="text-sm text-foreground capitalize">{size}</span>
-                </Label>
-              ))}
-            </RadioGroup>
-          </div>
-          
-          <div>
-            <Label className="block font-medium mb-4 text-foreground">Stakeholder Support</Label>
-            <div className="grid grid-cols-1 md:grid-cols-3 gap-3">
-              {Object.entries(value.stakeholder).map(([key, checked]) => (
-                <Label key={key} className="flex items-center gap-2 hover:bg-accent p-2 rounded border border-border cursor-pointer">
-                  <Checkbox checked={checked} onCheckedChange={(checked) => onChange({ ...value, stakeholder: { ...value.stakeholder, [key]: checked } })} />
-                  <span className="text-sm text-foreground capitalize">{key === 'exec' ? 'Executive' : key === 'endUser' ? 'End User' : 'IT'}</span>
-                </Label>
-              ))}
-            </div>
-          </div>
-        </div>
-      </div>
-
-      {/* Performance & Reliability Section */}
-      <div className="bg-card border border-border rounded-xl p-6 shadow-sm">
-        <div className="border-b border-border pb-4 mb-6">
-          <div className="flex items-center gap-3">
-            <AlertTriangle className="w-6 h-6 text-warning" />
-            <div>
-              <h3 className="text-lg font-semibold text-foreground mb-1">Performance & Reliability</h3>
-              <p className="text-sm text-muted-foreground">Define availability, response time, and user capacity requirements</p>
-            </div>
-          </div>
-        </div>
-        
-        <div className="space-y-8">
-          <div>
-            <Label className="block font-medium mb-4 text-foreground">Availability Requirements</Label>
-            <RadioGroup value={value.availabilityRequirement} onValueChange={(newValue) => onChange({ ...value, availabilityRequirement: newValue })} className="grid grid-cols-1 md:grid-cols-2 lg:grid-cols-4 gap-3">
-              {AVAILABILITY_REQS.map((item) => (
-                <Label key={item} className="flex items-center gap-2 hover:bg-accent rounded p-2 border border-border cursor-pointer transition">
-                  <RadioGroupItem value={item} />
-                  <span className="text-sm text-foreground">{item}</span>
-                </Label>
-              ))}
-            </RadioGroup>
-          </div>
-          
-          <div>
-            <Label className="block font-medium mb-4 text-foreground">Response Time Requirements</Label>
-            <RadioGroup value={value.responseTimeRequirement} onValueChange={(newValue) => onChange({ ...value, responseTimeRequirement: newValue })} className="grid grid-cols-1 md:grid-cols-2 lg:grid-cols-5 gap-3">
-              {RESPONSE_TIME_REQS.map((item) => (
-                <Label key={item} className="flex items-center gap-2 hover:bg-accent rounded p-2 border border-border cursor-pointer transition">
-                  <RadioGroupItem value={item} />
-                  <span className="text-sm text-foreground">{item}</span>
-                </Label>
-              ))}
-            </RadioGroup>
-          </div>
-          
-          <div>
-            <Label className="block font-medium mb-4 text-foreground">Concurrent Users</Label>
-            <RadioGroup value={value.concurrentUsers} onValueChange={(newValue) => onChange({ ...value, concurrentUsers: newValue })} className="grid grid-cols-1 md:grid-cols-2 lg:grid-cols-3 gap-3">
-              {CONCURRENT_USERS.map((item) => (
-                <Label key={item} className="flex items-center gap-2 hover:bg-accent rounded p-2 border border-border cursor-pointer transition">
-                  <RadioGroupItem value={item} />
-                  <span className="text-sm text-foreground">{item}</span>
-                </Label>
-              ))}
-            </RadioGroup>
-          </div>
-        </div>
-      </div>
-
-      {/* Business Impact Section */}
-      <div className="bg-card border border-border rounded-xl p-6 shadow-sm">
-        <div className="border-b border-border pb-4 mb-6">
-          <div className="flex items-center gap-3">
-            <DollarSign className="w-6 h-6 text-success" />
-            <div>
-              <h3 className="text-lg font-semibold text-foreground mb-1">Business Impact</h3>
-              <p className="text-sm text-muted-foreground">Assess revenue impact, financial benefits, and target user categories</p>
-            </div>
-          </div>
-        </div>
-        
-        <div className="space-y-8">
-          <div>
-          <Label className="block font-medium mb-4 text-foreground">Revenue Impact Type</Label>
-            <div className="grid grid-cols-1 md:grid-cols-2 lg:grid-cols-3 gap-3">
-              {REVENUE_IMPACT_TYPE.map((item) => (
-                <Label key={item} className="flex items-center gap-2 hover:bg-accent rounded p-2 border border-border cursor-pointer transition">
-                  <Checkbox checked={value.revenueImpactType?.includes(item) || false} onCheckedChange={(checked) => handleMultiSelectChange('revenueImpactType', item)} />
-                  <span className="text-sm text-foreground">{item}</span>
-                </Label>
-              ))}
-            </div>
-          </div>
-          
-          <div>
-            <Label className="block font-medium mb-4 text-foreground">Estimated Financial Impact</Label>
-            <RadioGroup value={value.estimatedFinancialImpact} onValueChange={(newValue) => onChange({ ...value, estimatedFinancialImpact: newValue })} className="grid grid-cols-1 md:grid-cols-2 lg:grid-cols-3 gap-3">
-              {ESTIMATED_FINANCIAL_IMPACT.map((item) => (
-                <Label key={item} className="flex items-center gap-2 hover:bg-accent rounded p-2 border border-border cursor-pointer transition">
-                  <RadioGroupItem value={item} />
-                  <span className="text-sm text-foreground">{item}</span>
-                </Label>
-              ))}
-            </RadioGroup>
-          </div>
-          
-          <div>
-            <Label className="block font-medium mb-4 text-foreground">Target User Categories</Label>
-            <div className="grid grid-cols-1 md:grid-cols-2 lg:grid-cols-3 gap-3">
-              {USER_CATEGORIES.map((item) => (
-                <Label key={item} className="flex items-center gap-2 hover:bg-accent rounded p-2 border border-border cursor-pointer transition">
-                  <Checkbox checked={value.userCategories?.includes(item) || false} onCheckedChange={(checked) => handleMultiSelectChange('userCategories', item)} />
-                  <span className="text-sm text-foreground">{item}</span>
-                </Label>
-              ))}
-            </div>
-          </div>
-        </div>
-=======
 export default function BusinessFeasibility({ value, onChange, questions, questionsLoading, questionAnswers, onAnswerChange }: Props) {
   const { handleCheckboxChange, handleRadioChange, handleSliderChange, handleTextChange, handleRiskGroupChange } = useAnswerHandlers(onAnswerChange);
 
@@ -385,7 +68,6 @@
       <div className="bg-gradient-to-r from-primary/10 via-primary/20 to-primary/10 border-l-4 border-primary p-4 mb-8 rounded-2xl flex items-center gap-3 shadow-md">
         <div className="font-semibold text-foreground text-lg mb-1">Technical Feasibility Assessment</div>
         <div className="text-muted-foreground">Evaluate the technical requirements and constraints for implementing this AI solution.</div>
->>>>>>> 626e61b2
       </div>
       
       {questionsLoading || !questions ? (
@@ -399,213 +81,6 @@
           
           // console.log(`Question ${q.id} answers:`, currentAnswers);
           
-<<<<<<< HEAD
-          <div>
-            <Label className="block font-medium mb-4 text-foreground">Executive Sponsor Level</Label>
-            <RadioGroup value={value.executiveSponsorLevel} onValueChange={(newValue) => onChange({ ...value, executiveSponsorLevel: newValue })} className="grid grid-cols-1 md:grid-cols-2 lg:grid-cols-3 gap-3">
-              {EXEC_SPONSOR_LEVELS.map((level) => (
-                <Label key={level} className="flex items-center gap-2 hover:bg-accent p-2 rounded border border-border cursor-pointer">
-                  <RadioGroupItem value={level} />
-                  <span className="text-sm text-foreground">{level}</span>
-                </Label>
-              ))}
-            </RadioGroup>
-          </div>
-          
-          <div>
-            <Label className="block font-medium mb-4 text-foreground">Stakeholder Groups</Label>
-            <div className="grid grid-cols-1 md:grid-cols-2 lg:grid-cols-3 gap-3">
-              {STAKEHOLDER_GROUPS.map((group) => (
-                <Label key={group} className="flex items-center gap-2 hover:bg-accent rounded p-2 border border-border cursor-pointer transition">
-                  <Checkbox checked={value.stakeholderGroups?.includes(group) || false} onCheckedChange={(checked) => handleMultiSelectChange('stakeholderGroups', group)} />
-                  <span className="text-sm text-foreground">{group}</span>
-                </Label>
-              ))}
-            </div>
-          </div>
-        </div>
-      </div>
-
-      {/* Gen AI Use Case Classification Section */}
-      <div className="bg-card border border-border rounded-xl p-6 shadow-sm">
-        <div className="border-b border-border pb-4 mb-6">
-          <div className="flex items-center gap-3">
-            <Sparkles className="w-6 h-6 text-purple-500" />
-            <div>
-              <h3 className="text-lg font-semibold text-foreground mb-1">Gen AI Use Case Classification</h3>
-              <p className="text-sm text-muted-foreground">Define the primary use case type and interaction patterns for AI systems</p>
-            </div>
-          </div>
-        </div>
-        
-        <div className="space-y-8">
-          <div>
-            <Label className="block font-medium mb-4 text-foreground">Primary Use Case Type</Label>
-            <RadioGroup 
-              value={value.genAIUseCase || ''} 
-              onValueChange={(newValue) => onChange({ ...value, genAIUseCase: newValue })} 
-              className="grid grid-cols-1 md:grid-cols-2 lg:grid-cols-3 gap-2"
-            >
-              {GEN_AI_USE_CASES.map((useCase) => (
-                <Label key={useCase} className="flex items-center gap-2 hover:bg-accent rounded p-2 border border-border cursor-pointer transition">
-                  <RadioGroupItem value={useCase} />
-                  <span className="text-sm text-foreground">{useCase}</span>
-                </Label>
-              ))}
-            </RadioGroup>
-          </div>
-
-          <div>
-            <Label className="block font-medium mb-4 text-foreground">Interaction Pattern</Label>
-            <RadioGroup 
-              value={value.interactionPattern || ''} 
-              onValueChange={(newValue) => onChange({ ...value, interactionPattern: newValue })} 
-              className="grid grid-cols-1 md:grid-cols-2 lg:grid-cols-3 gap-2"
-            >
-              {INTERACTION_PATTERNS.map((pattern) => (
-                <Label key={pattern} className="flex items-center gap-2 hover:bg-accent rounded p-2 border border-border cursor-pointer transition">
-                  <RadioGroupItem value={pattern} />
-                  <span className="text-sm text-foreground">{pattern}</span>
-                </Label>
-              ))}
-            </RadioGroup>
-          </div>
-
-          <div>
-            <Label className="block font-medium mb-4 text-foreground">User Interaction Modes</Label>
-            <div className="grid grid-cols-1 md:grid-cols-2 lg:grid-cols-3 gap-3">
-              {USER_INTERACTION_MODES.map((mode) => (
-                <Label key={mode} className="flex items-center gap-2 hover:bg-accent rounded p-2 border border-border cursor-pointer transition">
-                  <Checkbox 
-                    checked={value.userInteractionModes?.includes(mode) || false} 
-                    onCheckedChange={() => handleMultiSelectChange('userInteractionModes', mode)} 
-                  />
-                  <span className="text-sm text-foreground">{mode}</span>
-                </Label>
-              ))}
-            </div>
-          </div>
-        </div>
-      </div>
-
-      {/* Gen AI Business Metrics Section */}
-      <div className="bg-card border border-border rounded-xl p-6 shadow-sm">
-        <div className="border-b border-border pb-4 mb-6">
-          <div className="flex items-center gap-3">
-            <Target className="w-6 h-6 text-green-500" />
-            <div>
-              <h3 className="text-lg font-semibold text-foreground mb-1">Gen AI Business Metrics</h3>
-              <p className="text-sm text-muted-foreground">Define success metrics, quality thresholds, and scale projections</p>
-            </div>
-          </div>
-        </div>
-        
-        <div className="space-y-8">
-          <div>
-            <Label className="block font-medium mb-4 text-foreground">Success Metrics</Label>
-            <div className="grid grid-cols-1 md:grid-cols-2 lg:grid-cols-3 gap-3">
-              {SUCCESS_METRICS.map((metric) => (
-                <Label key={metric} className="flex items-center gap-2 hover:bg-accent rounded p-2 border border-border cursor-pointer transition">
-                  <Checkbox 
-                    checked={value.successMetrics?.includes(metric) || false} 
-                    onCheckedChange={() => handleMultiSelectChange('successMetrics', metric)} 
-                  />
-                  <span className="text-sm text-foreground">{metric}</span>
-                </Label>
-              ))}
-            </div>
-          </div>
-
-          <div>
-            <h4 className="font-semibold text-foreground mb-4">Quality Thresholds</h4>
-            <div className="grid grid-cols-1 md:grid-cols-3 gap-6">
-              <div>
-                <Label className="block font-medium mb-2 text-foreground">Min Acceptable Accuracy (%)</Label>
-                <Slider
-                  min={0}
-                  max={100}
-                  step={5}
-                  value={[value.minAcceptableAccuracy || 80]}
-                  onValueChange={([val]) => onChange({ ...value, minAcceptableAccuracy: val })}
-                  className="w-full"
-                />
-                <div className="text-center mt-2 text-sm text-muted-foreground">
-                  {value.minAcceptableAccuracy || 80}%
-                </div>
-              </div>
-
-              <div>
-                <Label className="block font-medium mb-2 text-foreground">Max Hallucination Rate (%)</Label>
-                <Slider
-                  min={0}
-                  max={100}
-                  step={5}
-                  value={[value.maxHallucinationRate || 5]}
-                  onValueChange={([val]) => onChange({ ...value, maxHallucinationRate: val })}
-                  className="w-full"
-                />
-                <div className="text-center mt-2 text-sm text-muted-foreground">
-                  {value.maxHallucinationRate || 5}%
-                </div>
-              </div>
-
-              <div>
-                <Label className="block font-medium mb-2 text-foreground">Required Response Relevance (%)</Label>
-                <Slider
-                  min={0}
-                  max={100}
-                  step={5}
-                  value={[value.requiredResponseRelevance || 90]}
-                  onValueChange={([val]) => onChange({ ...value, requiredResponseRelevance: val })}
-                  className="w-full"
-                />
-                <div className="text-center mt-2 text-sm text-muted-foreground">
-                  {value.requiredResponseRelevance || 90}%
-                </div>
-              </div>
-            </div>
-          </div>
-
-          <div>
-            <h4 className="font-semibold text-foreground mb-4">Scale Projections</h4>
-            <div className="grid grid-cols-1 md:grid-cols-3 gap-6">
-              <div>
-                <Label className="block font-medium mb-2 text-foreground">Conversations/Month</Label>
-                <Input 
-                  type="number" 
-                  value={value.conversationsPerMonth || ''} 
-                  onChange={(e) => onChange({ ...value, conversationsPerMonth: parseInt(e.target.value) || 0 })}
-                  placeholder="e.g., 10000"
-                  className="w-full"
-                />
-              </div>
-
-              <div>
-                <Label className="block font-medium mb-2 text-foreground">Concurrent Agents</Label>
-                <Input 
-                  type="number" 
-                  value={value.concurrentAgents || ''} 
-                  onChange={(e) => onChange({ ...value, concurrentAgents: parseInt(e.target.value) || 0 })}
-                  placeholder="e.g., 10"
-                  className="w-full"
-                />
-              </div>
-
-              <div>
-                <Label className="block font-medium mb-2 text-foreground">Peak Load (req/min)</Label>
-                <Input 
-                  type="number" 
-                  value={value.peakLoadExpectations || ''} 
-                  onChange={(e) => onChange({ ...value, peakLoadExpectations: parseInt(e.target.value) || 0 })}
-                  placeholder="e.g., 100"
-                  className="w-full"
-                />
-              </div>
-            </div>
-          </div>
-        </div>
-      </div>
-=======
           if (q.stage === Stage.BUSINESS_FEASIBILITY) {
             if (q.type === QuestionType.CHECKBOX) {
               return (
@@ -723,7 +198,6 @@
           return null;
         })
       )}
->>>>>>> 626e61b2
     </div>
   );
 } 