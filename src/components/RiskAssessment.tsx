import React, { useEffect, useState } from 'react';
import {
  Checkbox
} from "@/components/ui/checkbox";
import { Slider } from "@/components/ui/slider";
import { Label } from '@/components/ui/label';
import { Card, CardHeader, CardTitle, CardContent } from '@/components/ui/card';
import { RadioGroup, RadioGroupItem } from '@/components/ui/radio-group';
<<<<<<< HEAD
import isEqual from 'lodash.isequal';
import { AlertTriangle, Globe, Shield, Award, ClipboardCheck, TrendingUp, Sparkles } from 'lucide-react';
import { Slider } from '@/components/ui/slider';


const RISK_LEVELS = {
  None: 'bg-muted hover:bg-accent text-muted-foreground rounded-full px-3 py-1 font-medium border border-border',
  Low: 'bg-green-100 hover:bg-green-200 text-green-800 rounded-full px-3 py-1 font-medium border border-green-300',
  Medium: 'bg-yellow-100 hover:bg-yellow-200 text-yellow-800 rounded-full px-3 py-1 font-medium border border-yellow-300',
  High: 'bg-red-100 hover:bg-red-200 text-red-800 rounded-full px-3 py-1 font-medium border border-red-300',
  Critical: 'bg-purple-100 hover:bg-purple-200 text-purple-800 rounded-full px-3 py-1 font-medium border border-purple-300',
};


type Risk = {
  risk: string;
  probability: string;
  impact: string;
};


type Props = {
  value: {
    technicalRisks: { risk: string; probability: string; impact: string }[];
    businessRisks: { risk: string; probability: string; impact: string }[];
    operatingJurisdictions?: { [region: string]: { [country: string]: boolean } };
    dataProtection?: { [key: string]: boolean };
    sectorSpecific?: { [key: string]: boolean };
    aiSpecific?: { [key: string]: boolean };
    certifications?: { [key: string]: boolean };
    auditRequirements?: string;
    complianceReporting?: string;
    riskTolerance?: string;
    aiExperience?: string;
    // Gen AI specific fields
    modelRisks?: { [key: string]: number };
    agentRisks?: { [key: string]: number };
    dependencyRisks?: string[];
=======
import { Brain, Server, Plug, Shield as ShieldIcon, Check } from 'lucide-react';
import { PrismaClient, QuestionType, Stage } from '@/generated/prisma';
import { CheckboxGroup } from './questionComps/checkboxQuestion';
import { RadioGroupQuestion } from './questionComps/radioQuestion';
import { SliderQuestion } from './questionComps/SliderQuestion';
import { TextQuestion } from './questionComps/TextQuestion';
import { useAnswerHandlers } from '@/lib/handle-assess-ui';
import { RiskQuestion } from './questionComps/riskQuestion';

interface QnAProps {
  id: string,
  text: string,
  type: QuestionType,
  stage: Stage,
  options: OptionProps[],
  answers: AnswerProps[], // This will now contain all answers for the question
}

interface OptionProps {
  id: string,
  text: string,
  questionId: string,
}

interface AnswerProps {
  id: string;        
  value: string;     
  questionId: string;
  optionId?: string;  // Make optionId optional since TEXT and SLIDER don't have options
}

type Props = {
  value: {
    modelTypes: string[];
    modelSizes: string[];
    deploymentModels: string[];
    cloudProviders: string[];
    computeRequirements: string[];
    integrationPoints: string[];
    apiSpecs: string[];
    authMethods: string[];
    encryptionStandards: string[];
    technicalComplexity: number;
    outputTypes: string[];
    confidenceScore: string;
    modelUpdateFrequency: string;
>>>>>>> 626e61b2
  };
  onChange: (data: Props['value']) => void;
  questions: QnAProps[];
  questionsLoading: boolean;
  questionAnswers: Record<string, AnswerProps[]>;
  onAnswerChange: (questionId: string, answers: AnswerProps[]) => void;
};

<<<<<<< HEAD

const OPERATING_JURISDICTIONS = {
  Americas: [
    'United States (Federal)',
    'US State-specific (list states)',
    'Canada',
    'Mexico',
    'Brazil',
    'Argentina',
  ],
  Europe: [
    'European Union',
    'United Kingdom',
    'Switzerland',
    'Norway',
    'Russia',
  ],
  'Asia-Pacific': [
    'China',
    'Japan',
    'Singapore',
    'Australia',
    'India',
    'South Korea',
  ],
  'Middle East & Africa': [
    'UAE',
    'Saudi Arabia',
    'Israel',
    'South Africa',
  ],
};


const DATA_PROTECTION_OPTIONS = [
  'GDPR (EU)',
  'CCPA/CPRA (California)',
  'LGPD (Brazil)',
  'PIPEDA (Canada)',
  'POPI (South Africa)',
  'APPI (Japan)',
  'Privacy Act (Australia)',
  'PDPA (Singapore)',
  'Other State Privacy Laws',
];
const SECTOR_SPECIFIC_OPTIONS = [
  'HIPAA (Healthcare)',
  'PCI-DSS (Payment Cards)',
  'SOX (Financial Reporting)',
  'GLBA (Financial Privacy)',
  'FCRA (Credit Reporting)',
  'FERPA (Education)',
  'COPPA (Children\'s Privacy)',
  'CAN-SPAM (Email)',
  'TCPA (Communications)',
];
const AI_SPECIFIC_OPTIONS = [
  'EU AI Act',
  'UAE AI/GenAI Controls',
  'US AI Bill of Rights',
  'China AI Regulations',
  'UK AI Framework',
  'Canada AIDA',
  'Singapore Model AI Governance',
];
const CERTIFICATIONS_OPTIONS = [
  'ISO 27001 (Information Security)',
  'ISO 27701 (Privacy)',
  'ISO/IEC 23053 (AI)',
  'ISO/IEC 23894 (AI Risk)',
  'ISO/IEC 42001:2023 – AI Management System (AIMS)',
  'ISO/IEC JTC 1/SC 42 – AI Standardization Committee',
  'SOC 2',
  'FedRAMP',
  'NIST AI Standards and Risk Management Framework (RMF)',
  'AICPA AI Auditing',
  'IEEE AI Standards',
];
const AUDIT_REQUIREMENTS_OPTIONS = [
  'No Audit Required',
  'Annual Audit',
  'Quarterly Audit',
  'Continuous Monitoring',
  'Regulatory Examination',
];
const COMPLIANCE_REPORTING_OPTIONS = [
  'None Required',
  'Annual Reports',
  'Quarterly Reports',
  'Monthly Reports',
  'Real-time Dashboards',
  'Incident-based',
];


const RISK_TOLERANCE_OPTIONS = [
  'Risk Averse',
  'Conservative',
  'Moderate',
  'Aggressive',
  'Risk Seeking',
];
const AI_EXPERIENCE_OPTIONS = [
  'First AI Project',
  'Limited Experience',
  'Moderate Experience',
  'Extensive Experience',
  'AI-First Organization',
];

// Gen AI Specific Risk Options
const MODEL_RISKS = [
  'Model Hallucination Impact',
  'Prompt Injection Vulnerability',
  'Data Poisoning Risk',
  'Model Inversion Attacks',
  'Adversarial Inputs',
  'Model Drift/Degradation',
];

const AGENT_RISKS = [
  'Unauthorized Actions',
  'Infinite Loops/Recursion',
  'Resource Exhaustion',
  'Multi-agent Conflicts',
  'Cascading Failures',
  'Goal Misalignment',
];

const DEPENDENCY_RISKS = [
  'Model Provider Outage',
  'API Rate Limiting',
  'Token Cost Overrun',
  'Context Window Overflow',
  'Knowledge Base Corruption',
  'Third-party Service Failure',
];


export default function RiskAssessment({ value, onChange }: Props) {
  const lastSent = useRef<any>(null);

  // Debug logging to see what data is being received
  useEffect(() => {
    console.log('⚠️ [RISK] Component received value:', {
      technicalRisks: value.technicalRisks,
      businessRisks: value.businessRisks,
      modelRisks: value.modelRisks,
      agentRisks: value.agentRisks,
      dependencyRisks: value.dependencyRisks,
      vendorLockIn: value.vendorLockIn,
      apiStability: value.apiStability,
      costOverrun: value.costOverrun,
    });
  }, [value]);
  
  // Initialize state from value prop
  const [technicalRisks, setTechnicalRisks] = useState<Risk[]>(
    value?.technicalRisks || [
      { risk: 'Model accuracy degradation', probability: 'None', impact: 'None' },
      { risk: 'Data quality issues', probability: 'None', impact: 'None' },
      { risk: 'Integration failures', probability: 'None', impact: 'None' },
    ]
  );

  const [businessRisks, setBusinessRisks] = useState<Risk[]>(
    value?.businessRisks || [
      { risk: 'User adoption resistance', probability: 'None', impact: 'None' },
      { risk: 'Regulatory changes', probability: 'None', impact: 'None' },
      { risk: 'Competitive response', probability: 'None', impact: 'None'},
    ]
  );

  // Initialize other state from value prop
  const [operatingJurisdictions, setOperatingJurisdictions] = useState<{ [region: string]: { [country: string]: boolean } }>(() => {
    if (value?.operatingJurisdictions) {
      return value.operatingJurisdictions;
    }
    const initial: any = {};
    Object.entries(OPERATING_JURISDICTIONS).forEach(([region, countries]) => {
      initial[region] = {};
      countries.forEach((country) => {
        initial[region][country] = false;
      });
    });
    return initial;
  });

  const [dataProtection, setDataProtection] = useState<{ [key: string]: boolean }>(() => {
    if (value?.dataProtection) {
      return value.dataProtection;
    }
    return Object.fromEntries(DATA_PROTECTION_OPTIONS.map(opt => [opt, false]));
  });

  const [sectorSpecific, setSectorSpecific] = useState<{ [key: string]: boolean }>(() => {
    if (value?.sectorSpecific) {
      return value.sectorSpecific;
    }
    return Object.fromEntries(SECTOR_SPECIFIC_OPTIONS.map(opt => [opt, false]));
  });

  const [aiSpecific, setAiSpecific] = useState<{ [key: string]: boolean }>(() => {
    if (value?.aiSpecific) {
      return value.aiSpecific;
    }
    return Object.fromEntries(AI_SPECIFIC_OPTIONS.map(opt => [opt, false]));
  });

  const [certifications, setCertifications] = useState<{ [key: string]: boolean }>(() => {
    if (value?.certifications) {
      return value.certifications;
    }
    return Object.fromEntries(CERTIFICATIONS_OPTIONS.map(opt => [opt, false]));
  });

  const [auditRequirements, setAuditRequirements] = useState(value?.auditRequirements || 'No Audit Required');
  const [complianceReporting, setComplianceReporting] = useState(value?.complianceReporting || 'None Required');
  const [riskTolerance, setRiskTolerance] = useState(value?.riskTolerance || 'Risk Averse');
  const [aiExperience, setAiExperience] = useState(value?.aiExperience || 'First AI Project');

  // Update state when value prop changes (for data persistence)
  useEffect(() => {
    if (value?.technicalRisks) {
      setTechnicalRisks(value.technicalRisks);
    }
    if (value?.businessRisks) {
      setBusinessRisks(value.businessRisks);
    }
    if (value?.operatingJurisdictions) {
      setOperatingJurisdictions(value.operatingJurisdictions);
    }
    if (value?.dataProtection) {
      setDataProtection(value.dataProtection);
    }
    if (value?.sectorSpecific) {
      setSectorSpecific(value.sectorSpecific);
    }
    if (value?.aiSpecific) {
      setAiSpecific(value.aiSpecific);
    }
    if (value?.certifications) {
      setCertifications(value.certifications);
    }
    if (value?.auditRequirements) {
      setAuditRequirements(value.auditRequirements);
    }
    if (value?.complianceReporting) {
      setComplianceReporting(value.complianceReporting);
    }
    if (value?.riskTolerance) {
      setRiskTolerance(value.riskTolerance);
    }
    if (value?.aiExperience) {
      setAiExperience(value.aiExperience);
    }
  }, [value]);

  useEffect(() => {
    const currentData = {
      technicalRisks,
      businessRisks,
      operatingJurisdictions,
      dataProtection,
      sectorSpecific,
      aiSpecific,
      certifications,
      auditRequirements,
      complianceReporting,
      riskTolerance,
      aiExperience,
      // Include Gen AI specific fields
      modelRisks: value.modelRisks,
      agentRisks: value.agentRisks,
      dependencyRisks: value.dependencyRisks,
      vendorLockIn: value.vendorLockIn,
      apiStability: value.apiStability,
      costOverrun: value.costOverrun,
    };
    if (onChange && !isEqual(currentData, lastSent.current)) {
      onChange(currentData);
      lastSent.current = currentData;
    }
  }, [technicalRisks, businessRisks, operatingJurisdictions, dataProtection, sectorSpecific, aiSpecific, certifications, auditRequirements, complianceReporting, riskTolerance, aiExperience, value.modelRisks, value.agentRisks, value.dependencyRisks, value.vendorLockIn, value.apiStability, value.costOverrun, onChange]);


  const handleSelectChange = (
    type: 'technicalRisks' | 'businessRisks',
    index: number,
    field: 'probability' | 'impact',
    value: string
  ) => {
    const updater = type === 'technicalRisks' ? setTechnicalRisks : setBusinessRisks;
    updater((prevRisks) => {
      const newRisks = [...prevRisks];
      newRisks[index] = { ...newRisks[index], [field]: value };
      return newRisks;
    });
  };


  const renderRiskRow = (item: Risk, index: number, type: 'technicalRisks' | 'businessRisks') => (
    <div
      key={index}
      className="flex items-center justify-between border rounded-lg p-4"
    >
      <div className="text-sm font-medium flex-1">{item.risk}</div>
      <div className="flex gap-2">
        <Select
          value={item.probability}
          onValueChange={(val) => handleSelectChange(type, index, 'probability', val)}
        >
          <SelectTrigger className={RISK_LEVELS[item.probability as keyof typeof RISK_LEVELS]}>
            <SelectValue placeholder="Probability" />
          </SelectTrigger>
          <SelectContent>
            {Object.entries(RISK_LEVELS).map(([level, className]) => (
              <SelectItem key={level} value={level}>
                <span className={className}>{level}</span>
              </SelectItem>
            ))}
          </SelectContent>
        </Select>
        <Select
          value={item.impact}
          onValueChange={(val) => handleSelectChange(type, index, 'impact', val)}
        >
          <SelectTrigger className={RISK_LEVELS[item.impact as keyof typeof RISK_LEVELS]}>
            <SelectValue placeholder="Impact" />
          </SelectTrigger>
          <SelectContent>
            {Object.entries(RISK_LEVELS).map(([level, className]) => (
              <SelectItem key={level} value={level}>
                <span className={className}>{level}</span>
              </SelectItem>
            ))}
          </SelectContent>
        </Select>
      </div>
    </div>
  );

=======
export default function RiskAssessment({ value, onChange, questions, questionsLoading, questionAnswers, onAnswerChange }: Props) {
  const { handleCheckboxChange, handleRadioChange, handleSliderChange, handleTextChange, handleRiskGroupChange } = useAnswerHandlers(onAnswerChange);
>>>>>>> 626e61b2

  return (
    <div className="space-y-10">
      <div className="bg-gradient-to-r from-primary/10 via-primary/20 to-primary/10 border-l-4 border-primary p-4 mb-8 rounded-2xl flex items-center gap-3 shadow-md">
        <div className="font-semibold text-foreground text-lg mb-1">Technical Feasibility Assessment</div>
        <div className="text-muted-foreground">Evaluate the technical requirements and constraints for implementing this AI solution.</div>
      </div>
      
      {questionsLoading || !questions ? (
        <div className="flex items-center justify-center py-8">
          <div className="animate-spin rounded-full h-8 w-8 border-b-2 border-primary"></div>
          <span className="ml-2 text-muted-foreground">Loading questions...</span>
        </div>
      ) : (
        questions.map((q) => {
          const currentAnswers = questionAnswers[q.id] || q.answers || [];
          
          // console.log(`Question ${q.id} answers:`, currentAnswers);
          
          if (q.stage === Stage.RISK_ASSESSMENT) {
            if (q.type === QuestionType.CHECKBOX) {
              return (
                <CheckboxGroup
                  key={q.id}
                  label={q.text}
                  options={q.options}
                  checkedOptions={currentAnswers}
                  onChange={(newAnswers) => handleCheckboxChange(q.id, newAnswers)}
                />
<<<<<<< HEAD
                <span className="text-sm text-foreground">{option}</span>
              </label>
            ))}
          </div>
        </div>
      </div>

      {/* Audit & Compliance Section */}
      <div className="bg-card border border-border rounded-xl p-6 shadow-sm">
        <div className="border-b border-border pb-4 mb-6">
          <div className="flex items-center gap-3">
            <ClipboardCheck className="w-6 h-6 text-primary" />
            <div>
              <h3 className="text-lg font-semibold text-foreground mb-1">Audit & Compliance</h3>
              <p className="text-sm text-muted-foreground">Define audit requirements and compliance reporting needs</p>
            </div>
          </div>
        </div>
        
        <div className="space-y-6">
          <div>
            <h4 className="font-semibold text-foreground mb-4">Audit Requirements</h4>
            <RadioGroup value={auditRequirements} onValueChange={setAuditRequirements} className="grid grid-cols-1 md:grid-cols-2 lg:grid-cols-3 gap-3">
              {AUDIT_REQUIREMENTS_OPTIONS.map(option => (
                <label key={option} className="flex items-center gap-2 cursor-pointer hover:bg-accent p-2 rounded">
                  <RadioGroupItem value={option} id={option} className="mr-2" />
                  <span className="text-sm text-foreground">{option}</span>
                </label>
              ))}
            </RadioGroup>
          </div>
          
          <div>
            <h4 className="font-semibold text-foreground mb-4">Compliance Reporting</h4>
            <RadioGroup value={complianceReporting} onValueChange={setComplianceReporting} className="grid grid-cols-1 md:grid-cols-2 lg:grid-cols-3 gap-3">
              {COMPLIANCE_REPORTING_OPTIONS.map(option => (
                <label key={option} className="flex items-center gap-2 cursor-pointer hover:bg-accent p-2 rounded">
                  <RadioGroupItem value={option} id={option} className="mr-2" />
                  <span className="text-sm text-foreground">{option}</span>
                </label>
              ))}
            </RadioGroup>
          </div>
        </div>
      </div>

      {/* Risk Appetite Section */}
      <div className="bg-card border border-border rounded-xl p-6 shadow-sm">
        <div className="border-b border-border pb-4 mb-6">
          <div className="flex items-center gap-3">
            <TrendingUp className="w-6 h-6 text-warning" />
            <div>
              <h3 className="text-lg font-semibold text-foreground mb-1">Risk Appetite</h3>
              <p className="text-sm text-muted-foreground">Define your organization's risk tolerance and AI experience level</p>
            </div>
          </div>
        </div>
        
        <div className="space-y-6">
          <div>
            <h4 className="font-semibold text-foreground mb-4">Organization Risk Tolerance</h4>
            <RadioGroup
              value={riskTolerance}
              onValueChange={setRiskTolerance}
              className="grid grid-cols-1 md:grid-cols-2 lg:grid-cols-3 gap-3"
            >
              {RISK_TOLERANCE_OPTIONS.map(option => (
                <label key={option} className="flex items-center gap-2 cursor-pointer hover:bg-accent p-2 rounded">
                  <RadioGroupItem value={option} id={option} className="mr-2" />
                  <span className="text-sm text-foreground">{option}</span>
                </label>
              ))}
            </RadioGroup>
          </div>
          
          <div>
            <h4 className="font-semibold text-foreground mb-4">Previous AI Experience</h4>
            <RadioGroup
              value={aiExperience}
              onValueChange={setAiExperience}
              className="grid grid-cols-1 md:grid-cols-2 lg:grid-cols-3 gap-3"
            >
              {AI_EXPERIENCE_OPTIONS.map(option => (
                <label key={option} className="flex items-center gap-2 cursor-pointer hover:bg-accent p-2 rounded">
                  <RadioGroupItem value={option} id={option} className="mr-2" />
                  <span className="text-sm text-foreground">{option}</span>
                </label>
              ))}
            </RadioGroup>
          </div>
        </div>
      </div>

      {/* Gen AI Specific Risks Section */}
      <div className="bg-card border border-border rounded-xl p-6 shadow-sm">
        <div className="border-b border-border pb-4 mb-6">
          <div className="flex items-center gap-3">
            <Sparkles className="w-6 h-6 text-purple-500" />
            <div>
              <h3 className="text-lg font-semibold text-foreground mb-1">Gen AI Specific Risks</h3>
              <p className="text-sm text-muted-foreground">Assess risks specific to generative AI and agent systems</p>
            </div>
          </div>
        </div>
        
        <div className="space-y-8">
          <div>
            <h4 className="font-semibold text-foreground mb-4">Model Risks (Severity 1-5)</h4>
            <div className="space-y-4">
              {MODEL_RISKS.map((risk) => (
                <div key={risk} className="space-y-2">
                  <div className="flex items-center justify-between">
                    <span className="text-sm font-medium text-foreground">{risk}</span>
                    <span className="text-sm text-muted-foreground">
                      {value.modelRisks?.[risk] || 1}/5
                    </span>
                  </div>
                  <Slider
                    min={1}
                    max={5}
                    step={1}
                    value={[value.modelRisks?.[risk] || 1]}
                    onValueChange={([val]) => {
                      const newModelRisks = { ...value.modelRisks, [risk]: val };
                      onChange?.({ ...value, modelRisks: newModelRisks });
                    }}
                    className="w-full"
                  />
                </div>
              ))}
            </div>
          </div>

          <div>
            <h4 className="font-semibold text-foreground mb-4">Agent Risks (Severity 1-5)</h4>
            <div className="space-y-4">
              {AGENT_RISKS.map((risk) => (
                <div key={risk} className="space-y-2">
                  <div className="flex items-center justify-between">
                    <span className="text-sm font-medium text-foreground">{risk}</span>
                    <span className="text-sm text-muted-foreground">
                      {value.agentRisks?.[risk] || 1}/5
                    </span>
                  </div>
                  <Slider
                    min={1}
                    max={5}
                    step={1}
                    value={[value.agentRisks?.[risk] || 1]}
                    onValueChange={([val]) => {
                      const newAgentRisks = { ...value.agentRisks, [risk]: val };
                      onChange?.({ ...value, agentRisks: newAgentRisks });
                    }}
                    className="w-full"
                  />
                </div>
              ))}
            </div>
          </div>

          <div>
            <h4 className="font-semibold text-foreground mb-4">Dependency Risks</h4>
            <div className="grid grid-cols-1 md:grid-cols-2 gap-3">
              {DEPENDENCY_RISKS.map((risk) => (
                <label key={risk} className="flex items-center gap-2 hover:bg-accent p-2 rounded border border-border cursor-pointer">
                  <Checkbox
                    checked={value.dependencyRisks?.includes(risk) || false}
                    onCheckedChange={(checked) => {
                      const currentRisks = value.dependencyRisks || [];
                      const newRisks = checked 
                        ? [...currentRisks, risk]
                        : currentRisks.filter(r => r !== risk);
                      onChange?.({ ...value, dependencyRisks: newRisks });
                    }}
                  />
                  <span className="text-sm text-foreground">{risk}</span>
                </label>
              ))}
            </div>
          </div>
        </div>
      </div>
=======
              );
            } else if (q.type === QuestionType.RADIO) {
              const checkedOption = currentAnswers.length > 0 ? currentAnswers[0] : null;
              
              return (
                <RadioGroupQuestion
                  key={q.id}
                  label={q.text}
                  options={q.options}
                  checkedOption={checkedOption}
                  onChange={(newAnswer) => handleRadioChange(q.id, newAnswer)}
                />
              );
            } else if (q.type === QuestionType.SLIDER) {
              const currentValue = currentAnswers.length > 0 ? parseInt(currentAnswers[0].value) || 0 : 0;
              
              return (
                <SliderQuestion
                  key={q.id}
                  label={q.text}
                  value={currentValue}
                  min={0}
                  max={100}
                  step={1}
                  onChange={(newValue) => handleSliderChange(q.id, newValue)}
                />
              );
            } else if (q.type === QuestionType.TEXT) {
              const currentValue = currentAnswers.length > 0 ? currentAnswers[0].value : '';
              
              return (
                <TextQuestion
                  key={q.id}
                  label={q.text}
                  value={currentValue}
                  placeholder="Enter your answer..."
                  onChange={(newValue) => handleTextChange(q.id, newValue)}
                />
              );
            } else if (q.type === QuestionType.RISK) {
              // Filter options by prefix for RISK questions
              const probabilityOptions = q.options.filter(opt => opt.text.startsWith("pro:"));
              const impactOptions = q.options.filter(opt => opt.text.startsWith("imp:"));
              
              // Get current answers - RISK questions store both probability and impact in a single answer
              const riskAnswer = currentAnswers.length > 0 ? currentAnswers[0] : null;
              
              // For RISK questions, find the individual probability and impact answers
              // These come as separate answers from the backend
              let probabilityAnswer = null;
              let impactAnswer = null;
              
              // Look for probability and impact answers in the current answers
              const probAnswer = currentAnswers.find(a => a.id.includes('probability'));
              const impAnswer = currentAnswers.find(a => a.id.includes('impact'));
              
              console.log('RISK Question Debug:', {
                questionId: q.id,
                currentAnswers,
                probAnswer,
                impAnswer
              });
              
              if (probAnswer) {
                // Remove prefix for display (handle both cases)
                const cleanValue = probAnswer.value.startsWith('pro:') 
                  ? probAnswer.value.replace(/^pro:/, '') 
                  : probAnswer.value;
                probabilityAnswer = {
                  id: probAnswer.id,
                  value: cleanValue, // Clean string like "LOW" for display
                  questionId: probAnswer.questionId,
                  optionId: probAnswer.optionId
                };
              }
              
              if (impAnswer) {
                // Remove prefix for display (handle both cases)
                const cleanValue = impAnswer.value.startsWith('imp:') 
                  ? impAnswer.value.replace(/^imp:/, '') 
                  : impAnswer.value;
                impactAnswer = {
                  id: impAnswer.id,
                  value: cleanValue, // Clean string like "HIGH" for display
                  questionId: impAnswer.questionId,
                  optionId: impAnswer.optionId
                };
              }
            
              return (
                <RiskQuestion
                  key={q.id}
                  label={q.text}
                  probabilityOptions={probabilityOptions}
                  impactOptions={impactOptions}
                  checkedAnswers={{
                    probability: probabilityAnswer,
                    impact: impactAnswer
                  }}
                  onChange={(newChecked) => handleRiskGroupChange(q.id, newChecked)}
                />
              );
            }
          }
          return null;
        })
      )}
>>>>>>> 626e61b2
    </div>
  );
} <|MERGE_RESOLUTION|>--- conflicted
+++ resolved
@@ -6,46 +6,6 @@
 import { Label } from '@/components/ui/label';
 import { Card, CardHeader, CardTitle, CardContent } from '@/components/ui/card';
 import { RadioGroup, RadioGroupItem } from '@/components/ui/radio-group';
-<<<<<<< HEAD
-import isEqual from 'lodash.isequal';
-import { AlertTriangle, Globe, Shield, Award, ClipboardCheck, TrendingUp, Sparkles } from 'lucide-react';
-import { Slider } from '@/components/ui/slider';
-
-
-const RISK_LEVELS = {
-  None: 'bg-muted hover:bg-accent text-muted-foreground rounded-full px-3 py-1 font-medium border border-border',
-  Low: 'bg-green-100 hover:bg-green-200 text-green-800 rounded-full px-3 py-1 font-medium border border-green-300',
-  Medium: 'bg-yellow-100 hover:bg-yellow-200 text-yellow-800 rounded-full px-3 py-1 font-medium border border-yellow-300',
-  High: 'bg-red-100 hover:bg-red-200 text-red-800 rounded-full px-3 py-1 font-medium border border-red-300',
-  Critical: 'bg-purple-100 hover:bg-purple-200 text-purple-800 rounded-full px-3 py-1 font-medium border border-purple-300',
-};
-
-
-type Risk = {
-  risk: string;
-  probability: string;
-  impact: string;
-};
-
-
-type Props = {
-  value: {
-    technicalRisks: { risk: string; probability: string; impact: string }[];
-    businessRisks: { risk: string; probability: string; impact: string }[];
-    operatingJurisdictions?: { [region: string]: { [country: string]: boolean } };
-    dataProtection?: { [key: string]: boolean };
-    sectorSpecific?: { [key: string]: boolean };
-    aiSpecific?: { [key: string]: boolean };
-    certifications?: { [key: string]: boolean };
-    auditRequirements?: string;
-    complianceReporting?: string;
-    riskTolerance?: string;
-    aiExperience?: string;
-    // Gen AI specific fields
-    modelRisks?: { [key: string]: number };
-    agentRisks?: { [key: string]: number };
-    dependencyRisks?: string[];
-=======
 import { Brain, Server, Plug, Shield as ShieldIcon, Check } from 'lucide-react';
 import { PrismaClient, QuestionType, Stage } from '@/generated/prisma';
 import { CheckboxGroup } from './questionComps/checkboxQuestion';
@@ -92,7 +52,6 @@
     outputTypes: string[];
     confidenceScore: string;
     modelUpdateFrequency: string;
->>>>>>> 626e61b2
   };
   onChange: (data: Props['value']) => void;
   questions: QnAProps[];
@@ -101,353 +60,8 @@
   onAnswerChange: (questionId: string, answers: AnswerProps[]) => void;
 };
 
-<<<<<<< HEAD
-
-const OPERATING_JURISDICTIONS = {
-  Americas: [
-    'United States (Federal)',
-    'US State-specific (list states)',
-    'Canada',
-    'Mexico',
-    'Brazil',
-    'Argentina',
-  ],
-  Europe: [
-    'European Union',
-    'United Kingdom',
-    'Switzerland',
-    'Norway',
-    'Russia',
-  ],
-  'Asia-Pacific': [
-    'China',
-    'Japan',
-    'Singapore',
-    'Australia',
-    'India',
-    'South Korea',
-  ],
-  'Middle East & Africa': [
-    'UAE',
-    'Saudi Arabia',
-    'Israel',
-    'South Africa',
-  ],
-};
-
-
-const DATA_PROTECTION_OPTIONS = [
-  'GDPR (EU)',
-  'CCPA/CPRA (California)',
-  'LGPD (Brazil)',
-  'PIPEDA (Canada)',
-  'POPI (South Africa)',
-  'APPI (Japan)',
-  'Privacy Act (Australia)',
-  'PDPA (Singapore)',
-  'Other State Privacy Laws',
-];
-const SECTOR_SPECIFIC_OPTIONS = [
-  'HIPAA (Healthcare)',
-  'PCI-DSS (Payment Cards)',
-  'SOX (Financial Reporting)',
-  'GLBA (Financial Privacy)',
-  'FCRA (Credit Reporting)',
-  'FERPA (Education)',
-  'COPPA (Children\'s Privacy)',
-  'CAN-SPAM (Email)',
-  'TCPA (Communications)',
-];
-const AI_SPECIFIC_OPTIONS = [
-  'EU AI Act',
-  'UAE AI/GenAI Controls',
-  'US AI Bill of Rights',
-  'China AI Regulations',
-  'UK AI Framework',
-  'Canada AIDA',
-  'Singapore Model AI Governance',
-];
-const CERTIFICATIONS_OPTIONS = [
-  'ISO 27001 (Information Security)',
-  'ISO 27701 (Privacy)',
-  'ISO/IEC 23053 (AI)',
-  'ISO/IEC 23894 (AI Risk)',
-  'ISO/IEC 42001:2023 – AI Management System (AIMS)',
-  'ISO/IEC JTC 1/SC 42 – AI Standardization Committee',
-  'SOC 2',
-  'FedRAMP',
-  'NIST AI Standards and Risk Management Framework (RMF)',
-  'AICPA AI Auditing',
-  'IEEE AI Standards',
-];
-const AUDIT_REQUIREMENTS_OPTIONS = [
-  'No Audit Required',
-  'Annual Audit',
-  'Quarterly Audit',
-  'Continuous Monitoring',
-  'Regulatory Examination',
-];
-const COMPLIANCE_REPORTING_OPTIONS = [
-  'None Required',
-  'Annual Reports',
-  'Quarterly Reports',
-  'Monthly Reports',
-  'Real-time Dashboards',
-  'Incident-based',
-];
-
-
-const RISK_TOLERANCE_OPTIONS = [
-  'Risk Averse',
-  'Conservative',
-  'Moderate',
-  'Aggressive',
-  'Risk Seeking',
-];
-const AI_EXPERIENCE_OPTIONS = [
-  'First AI Project',
-  'Limited Experience',
-  'Moderate Experience',
-  'Extensive Experience',
-  'AI-First Organization',
-];
-
-// Gen AI Specific Risk Options
-const MODEL_RISKS = [
-  'Model Hallucination Impact',
-  'Prompt Injection Vulnerability',
-  'Data Poisoning Risk',
-  'Model Inversion Attacks',
-  'Adversarial Inputs',
-  'Model Drift/Degradation',
-];
-
-const AGENT_RISKS = [
-  'Unauthorized Actions',
-  'Infinite Loops/Recursion',
-  'Resource Exhaustion',
-  'Multi-agent Conflicts',
-  'Cascading Failures',
-  'Goal Misalignment',
-];
-
-const DEPENDENCY_RISKS = [
-  'Model Provider Outage',
-  'API Rate Limiting',
-  'Token Cost Overrun',
-  'Context Window Overflow',
-  'Knowledge Base Corruption',
-  'Third-party Service Failure',
-];
-
-
-export default function RiskAssessment({ value, onChange }: Props) {
-  const lastSent = useRef<any>(null);
-
-  // Debug logging to see what data is being received
-  useEffect(() => {
-    console.log('⚠️ [RISK] Component received value:', {
-      technicalRisks: value.technicalRisks,
-      businessRisks: value.businessRisks,
-      modelRisks: value.modelRisks,
-      agentRisks: value.agentRisks,
-      dependencyRisks: value.dependencyRisks,
-      vendorLockIn: value.vendorLockIn,
-      apiStability: value.apiStability,
-      costOverrun: value.costOverrun,
-    });
-  }, [value]);
-  
-  // Initialize state from value prop
-  const [technicalRisks, setTechnicalRisks] = useState<Risk[]>(
-    value?.technicalRisks || [
-      { risk: 'Model accuracy degradation', probability: 'None', impact: 'None' },
-      { risk: 'Data quality issues', probability: 'None', impact: 'None' },
-      { risk: 'Integration failures', probability: 'None', impact: 'None' },
-    ]
-  );
-
-  const [businessRisks, setBusinessRisks] = useState<Risk[]>(
-    value?.businessRisks || [
-      { risk: 'User adoption resistance', probability: 'None', impact: 'None' },
-      { risk: 'Regulatory changes', probability: 'None', impact: 'None' },
-      { risk: 'Competitive response', probability: 'None', impact: 'None'},
-    ]
-  );
-
-  // Initialize other state from value prop
-  const [operatingJurisdictions, setOperatingJurisdictions] = useState<{ [region: string]: { [country: string]: boolean } }>(() => {
-    if (value?.operatingJurisdictions) {
-      return value.operatingJurisdictions;
-    }
-    const initial: any = {};
-    Object.entries(OPERATING_JURISDICTIONS).forEach(([region, countries]) => {
-      initial[region] = {};
-      countries.forEach((country) => {
-        initial[region][country] = false;
-      });
-    });
-    return initial;
-  });
-
-  const [dataProtection, setDataProtection] = useState<{ [key: string]: boolean }>(() => {
-    if (value?.dataProtection) {
-      return value.dataProtection;
-    }
-    return Object.fromEntries(DATA_PROTECTION_OPTIONS.map(opt => [opt, false]));
-  });
-
-  const [sectorSpecific, setSectorSpecific] = useState<{ [key: string]: boolean }>(() => {
-    if (value?.sectorSpecific) {
-      return value.sectorSpecific;
-    }
-    return Object.fromEntries(SECTOR_SPECIFIC_OPTIONS.map(opt => [opt, false]));
-  });
-
-  const [aiSpecific, setAiSpecific] = useState<{ [key: string]: boolean }>(() => {
-    if (value?.aiSpecific) {
-      return value.aiSpecific;
-    }
-    return Object.fromEntries(AI_SPECIFIC_OPTIONS.map(opt => [opt, false]));
-  });
-
-  const [certifications, setCertifications] = useState<{ [key: string]: boolean }>(() => {
-    if (value?.certifications) {
-      return value.certifications;
-    }
-    return Object.fromEntries(CERTIFICATIONS_OPTIONS.map(opt => [opt, false]));
-  });
-
-  const [auditRequirements, setAuditRequirements] = useState(value?.auditRequirements || 'No Audit Required');
-  const [complianceReporting, setComplianceReporting] = useState(value?.complianceReporting || 'None Required');
-  const [riskTolerance, setRiskTolerance] = useState(value?.riskTolerance || 'Risk Averse');
-  const [aiExperience, setAiExperience] = useState(value?.aiExperience || 'First AI Project');
-
-  // Update state when value prop changes (for data persistence)
-  useEffect(() => {
-    if (value?.technicalRisks) {
-      setTechnicalRisks(value.technicalRisks);
-    }
-    if (value?.businessRisks) {
-      setBusinessRisks(value.businessRisks);
-    }
-    if (value?.operatingJurisdictions) {
-      setOperatingJurisdictions(value.operatingJurisdictions);
-    }
-    if (value?.dataProtection) {
-      setDataProtection(value.dataProtection);
-    }
-    if (value?.sectorSpecific) {
-      setSectorSpecific(value.sectorSpecific);
-    }
-    if (value?.aiSpecific) {
-      setAiSpecific(value.aiSpecific);
-    }
-    if (value?.certifications) {
-      setCertifications(value.certifications);
-    }
-    if (value?.auditRequirements) {
-      setAuditRequirements(value.auditRequirements);
-    }
-    if (value?.complianceReporting) {
-      setComplianceReporting(value.complianceReporting);
-    }
-    if (value?.riskTolerance) {
-      setRiskTolerance(value.riskTolerance);
-    }
-    if (value?.aiExperience) {
-      setAiExperience(value.aiExperience);
-    }
-  }, [value]);
-
-  useEffect(() => {
-    const currentData = {
-      technicalRisks,
-      businessRisks,
-      operatingJurisdictions,
-      dataProtection,
-      sectorSpecific,
-      aiSpecific,
-      certifications,
-      auditRequirements,
-      complianceReporting,
-      riskTolerance,
-      aiExperience,
-      // Include Gen AI specific fields
-      modelRisks: value.modelRisks,
-      agentRisks: value.agentRisks,
-      dependencyRisks: value.dependencyRisks,
-      vendorLockIn: value.vendorLockIn,
-      apiStability: value.apiStability,
-      costOverrun: value.costOverrun,
-    };
-    if (onChange && !isEqual(currentData, lastSent.current)) {
-      onChange(currentData);
-      lastSent.current = currentData;
-    }
-  }, [technicalRisks, businessRisks, operatingJurisdictions, dataProtection, sectorSpecific, aiSpecific, certifications, auditRequirements, complianceReporting, riskTolerance, aiExperience, value.modelRisks, value.agentRisks, value.dependencyRisks, value.vendorLockIn, value.apiStability, value.costOverrun, onChange]);
-
-
-  const handleSelectChange = (
-    type: 'technicalRisks' | 'businessRisks',
-    index: number,
-    field: 'probability' | 'impact',
-    value: string
-  ) => {
-    const updater = type === 'technicalRisks' ? setTechnicalRisks : setBusinessRisks;
-    updater((prevRisks) => {
-      const newRisks = [...prevRisks];
-      newRisks[index] = { ...newRisks[index], [field]: value };
-      return newRisks;
-    });
-  };
-
-
-  const renderRiskRow = (item: Risk, index: number, type: 'technicalRisks' | 'businessRisks') => (
-    <div
-      key={index}
-      className="flex items-center justify-between border rounded-lg p-4"
-    >
-      <div className="text-sm font-medium flex-1">{item.risk}</div>
-      <div className="flex gap-2">
-        <Select
-          value={item.probability}
-          onValueChange={(val) => handleSelectChange(type, index, 'probability', val)}
-        >
-          <SelectTrigger className={RISK_LEVELS[item.probability as keyof typeof RISK_LEVELS]}>
-            <SelectValue placeholder="Probability" />
-          </SelectTrigger>
-          <SelectContent>
-            {Object.entries(RISK_LEVELS).map(([level, className]) => (
-              <SelectItem key={level} value={level}>
-                <span className={className}>{level}</span>
-              </SelectItem>
-            ))}
-          </SelectContent>
-        </Select>
-        <Select
-          value={item.impact}
-          onValueChange={(val) => handleSelectChange(type, index, 'impact', val)}
-        >
-          <SelectTrigger className={RISK_LEVELS[item.impact as keyof typeof RISK_LEVELS]}>
-            <SelectValue placeholder="Impact" />
-          </SelectTrigger>
-          <SelectContent>
-            {Object.entries(RISK_LEVELS).map(([level, className]) => (
-              <SelectItem key={level} value={level}>
-                <span className={className}>{level}</span>
-              </SelectItem>
-            ))}
-          </SelectContent>
-        </Select>
-      </div>
-    </div>
-  );
-
-=======
 export default function RiskAssessment({ value, onChange, questions, questionsLoading, questionAnswers, onAnswerChange }: Props) {
   const { handleCheckboxChange, handleRadioChange, handleSliderChange, handleTextChange, handleRiskGroupChange } = useAnswerHandlers(onAnswerChange);
->>>>>>> 626e61b2
 
   return (
     <div className="space-y-10">
@@ -477,190 +91,6 @@
                   checkedOptions={currentAnswers}
                   onChange={(newAnswers) => handleCheckboxChange(q.id, newAnswers)}
                 />
-<<<<<<< HEAD
-                <span className="text-sm text-foreground">{option}</span>
-              </label>
-            ))}
-          </div>
-        </div>
-      </div>
-
-      {/* Audit & Compliance Section */}
-      <div className="bg-card border border-border rounded-xl p-6 shadow-sm">
-        <div className="border-b border-border pb-4 mb-6">
-          <div className="flex items-center gap-3">
-            <ClipboardCheck className="w-6 h-6 text-primary" />
-            <div>
-              <h3 className="text-lg font-semibold text-foreground mb-1">Audit & Compliance</h3>
-              <p className="text-sm text-muted-foreground">Define audit requirements and compliance reporting needs</p>
-            </div>
-          </div>
-        </div>
-        
-        <div className="space-y-6">
-          <div>
-            <h4 className="font-semibold text-foreground mb-4">Audit Requirements</h4>
-            <RadioGroup value={auditRequirements} onValueChange={setAuditRequirements} className="grid grid-cols-1 md:grid-cols-2 lg:grid-cols-3 gap-3">
-              {AUDIT_REQUIREMENTS_OPTIONS.map(option => (
-                <label key={option} className="flex items-center gap-2 cursor-pointer hover:bg-accent p-2 rounded">
-                  <RadioGroupItem value={option} id={option} className="mr-2" />
-                  <span className="text-sm text-foreground">{option}</span>
-                </label>
-              ))}
-            </RadioGroup>
-          </div>
-          
-          <div>
-            <h4 className="font-semibold text-foreground mb-4">Compliance Reporting</h4>
-            <RadioGroup value={complianceReporting} onValueChange={setComplianceReporting} className="grid grid-cols-1 md:grid-cols-2 lg:grid-cols-3 gap-3">
-              {COMPLIANCE_REPORTING_OPTIONS.map(option => (
-                <label key={option} className="flex items-center gap-2 cursor-pointer hover:bg-accent p-2 rounded">
-                  <RadioGroupItem value={option} id={option} className="mr-2" />
-                  <span className="text-sm text-foreground">{option}</span>
-                </label>
-              ))}
-            </RadioGroup>
-          </div>
-        </div>
-      </div>
-
-      {/* Risk Appetite Section */}
-      <div className="bg-card border border-border rounded-xl p-6 shadow-sm">
-        <div className="border-b border-border pb-4 mb-6">
-          <div className="flex items-center gap-3">
-            <TrendingUp className="w-6 h-6 text-warning" />
-            <div>
-              <h3 className="text-lg font-semibold text-foreground mb-1">Risk Appetite</h3>
-              <p className="text-sm text-muted-foreground">Define your organization's risk tolerance and AI experience level</p>
-            </div>
-          </div>
-        </div>
-        
-        <div className="space-y-6">
-          <div>
-            <h4 className="font-semibold text-foreground mb-4">Organization Risk Tolerance</h4>
-            <RadioGroup
-              value={riskTolerance}
-              onValueChange={setRiskTolerance}
-              className="grid grid-cols-1 md:grid-cols-2 lg:grid-cols-3 gap-3"
-            >
-              {RISK_TOLERANCE_OPTIONS.map(option => (
-                <label key={option} className="flex items-center gap-2 cursor-pointer hover:bg-accent p-2 rounded">
-                  <RadioGroupItem value={option} id={option} className="mr-2" />
-                  <span className="text-sm text-foreground">{option}</span>
-                </label>
-              ))}
-            </RadioGroup>
-          </div>
-          
-          <div>
-            <h4 className="font-semibold text-foreground mb-4">Previous AI Experience</h4>
-            <RadioGroup
-              value={aiExperience}
-              onValueChange={setAiExperience}
-              className="grid grid-cols-1 md:grid-cols-2 lg:grid-cols-3 gap-3"
-            >
-              {AI_EXPERIENCE_OPTIONS.map(option => (
-                <label key={option} className="flex items-center gap-2 cursor-pointer hover:bg-accent p-2 rounded">
-                  <RadioGroupItem value={option} id={option} className="mr-2" />
-                  <span className="text-sm text-foreground">{option}</span>
-                </label>
-              ))}
-            </RadioGroup>
-          </div>
-        </div>
-      </div>
-
-      {/* Gen AI Specific Risks Section */}
-      <div className="bg-card border border-border rounded-xl p-6 shadow-sm">
-        <div className="border-b border-border pb-4 mb-6">
-          <div className="flex items-center gap-3">
-            <Sparkles className="w-6 h-6 text-purple-500" />
-            <div>
-              <h3 className="text-lg font-semibold text-foreground mb-1">Gen AI Specific Risks</h3>
-              <p className="text-sm text-muted-foreground">Assess risks specific to generative AI and agent systems</p>
-            </div>
-          </div>
-        </div>
-        
-        <div className="space-y-8">
-          <div>
-            <h4 className="font-semibold text-foreground mb-4">Model Risks (Severity 1-5)</h4>
-            <div className="space-y-4">
-              {MODEL_RISKS.map((risk) => (
-                <div key={risk} className="space-y-2">
-                  <div className="flex items-center justify-between">
-                    <span className="text-sm font-medium text-foreground">{risk}</span>
-                    <span className="text-sm text-muted-foreground">
-                      {value.modelRisks?.[risk] || 1}/5
-                    </span>
-                  </div>
-                  <Slider
-                    min={1}
-                    max={5}
-                    step={1}
-                    value={[value.modelRisks?.[risk] || 1]}
-                    onValueChange={([val]) => {
-                      const newModelRisks = { ...value.modelRisks, [risk]: val };
-                      onChange?.({ ...value, modelRisks: newModelRisks });
-                    }}
-                    className="w-full"
-                  />
-                </div>
-              ))}
-            </div>
-          </div>
-
-          <div>
-            <h4 className="font-semibold text-foreground mb-4">Agent Risks (Severity 1-5)</h4>
-            <div className="space-y-4">
-              {AGENT_RISKS.map((risk) => (
-                <div key={risk} className="space-y-2">
-                  <div className="flex items-center justify-between">
-                    <span className="text-sm font-medium text-foreground">{risk}</span>
-                    <span className="text-sm text-muted-foreground">
-                      {value.agentRisks?.[risk] || 1}/5
-                    </span>
-                  </div>
-                  <Slider
-                    min={1}
-                    max={5}
-                    step={1}
-                    value={[value.agentRisks?.[risk] || 1]}
-                    onValueChange={([val]) => {
-                      const newAgentRisks = { ...value.agentRisks, [risk]: val };
-                      onChange?.({ ...value, agentRisks: newAgentRisks });
-                    }}
-                    className="w-full"
-                  />
-                </div>
-              ))}
-            </div>
-          </div>
-
-          <div>
-            <h4 className="font-semibold text-foreground mb-4">Dependency Risks</h4>
-            <div className="grid grid-cols-1 md:grid-cols-2 gap-3">
-              {DEPENDENCY_RISKS.map((risk) => (
-                <label key={risk} className="flex items-center gap-2 hover:bg-accent p-2 rounded border border-border cursor-pointer">
-                  <Checkbox
-                    checked={value.dependencyRisks?.includes(risk) || false}
-                    onCheckedChange={(checked) => {
-                      const currentRisks = value.dependencyRisks || [];
-                      const newRisks = checked 
-                        ? [...currentRisks, risk]
-                        : currentRisks.filter(r => r !== risk);
-                      onChange?.({ ...value, dependencyRisks: newRisks });
-                    }}
-                  />
-                  <span className="text-sm text-foreground">{risk}</span>
-                </label>
-              ))}
-            </div>
-          </div>
-        </div>
-      </div>
-=======
               );
             } else if (q.type === QuestionType.RADIO) {
               const checkedOption = currentAnswers.length > 0 ? currentAnswers[0] : null;
@@ -768,7 +198,6 @@
           return null;
         })
       )}
->>>>>>> 626e61b2
     </div>
   );
 } 