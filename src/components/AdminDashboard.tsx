"use client";

import { useState, useEffect } from "react";
import { useStableRender } from "@/hooks/useStableRender";
import { useRouter, useSearchParams } from "next/navigation";
import {
  Card,
  CardContent,
  CardHeader,
  CardTitle,
  CardDescription,
} from "@/components/ui/card";
import { Badge } from "@/components/ui/badge";
import { Button } from "@/components/ui/button";
import { Input } from "@/components/ui/input";
import { Label } from "@/components/ui/label";
import {
  DropdownMenu,
  DropdownMenuContent,
  DropdownMenuItem,
  DropdownMenuTrigger,
} from "@/components/ui/dropdown-menu";
import {
  Plus,
  Users,
  Building2,
  Mail,
  UserPlus,
  Trash2,
  Settings,
  BarChart3,
  Shield,
  HelpCircle,
  ChevronDown,
  FileText,
  X,
  AlertCircle,
  CheckCircle2,
} from "lucide-react";

interface Organization {
  id: string;
  name: string;
  domain?: string;
  users: User[];
  useCases: UseCase[];
}

interface User {
  id: string;
  email: string;
  firstName?: string;
  lastName?: string;
  role: string;
  isActive: boolean;
}

interface UseCase {
  id: string;
  title: string;
  stage: string;
  priority: string;
  organizationId: string;
}

export default function AdminDashboard() {
  const router = useRouter();
  const [organizations, setOrganizations] = useState<Organization[]>([]);
  const [loading, setLoading] = useState(true);
  const [error, setError] = useState<string | null>(null);
  const [showCreateOrg, setShowCreateOrg] = useState(false);
  const [activeSection, setActiveSection] = useState<"organizations" | "questions">("organizations");
  const [newOrgName, setNewOrgName] = useState("");
  const [newOrgDomain, setNewOrgDomain] = useState("");
  const [adminEmail, setAdminEmail] = useState("");
  const [adminFirstName, setAdminFirstName] = useState("");
  const [adminLastName, setAdminLastName] = useState("");
  const [inviteModalOrgId, setInviteModalOrgId] = useState<string | null>(null);
  const [inviteEmail, setInviteEmail] = useState("");
  const [inviteRole, setInviteRole] = useState("ORG_USER");
  const [inviteLoading, setInviteLoading] = useState(false);
  const [inviteError, setInviteError] = useState<string | null>(null);
  const [inviteSuccess, setInviteSuccess] = useState<string | null>(null);
  const [orgSuccess, setOrgSuccess] = useState<string | null>(null);
  const [globalSuccess, setGlobalSuccess] = useState<string | null>(null);
  const [allUseCases, setAllUseCases] = useState<UseCase[]>([]);
  const [selectedOrgId, setSelectedOrgId] = useState<string | null>(null);
  const [useCasesLoading, setUseCasesLoading] = useState(true);
  const [useCasesError, setUseCasesError] = useState<string | null>(null);
  const [deleteLoading, setDeleteLoading] = useState<string | null>(null);
  const [deleteError, setDeleteError] = useState<string | null>(null);
  const [isCreatingOrg, setIsCreatingOrg] = useState(false);
  
  const { isReady } = useStableRender();

  useEffect(() => {
    if (isReady) {
      fetchOrganizations();
    }
  }, [isReady]);

  const searchParams = useSearchParams();
  useEffect(() => {
    if (!searchParams) return;
    const invited = searchParams.get('invited');
    const email = searchParams.get('email');
    if (invited === '1') {
      setGlobalSuccess(email ? `Invitation sent to ${email}` : 'Invitation sent successfully!');
    }
  }, [searchParams]);

  useEffect(() => {
    if (isReady) {
      const fetchUseCases = async () => {
        setUseCasesLoading(true);
        try {
          const res = await fetch(`/api/read-usecases`);
          const data = await res.json();
          if (!res.ok)
            throw new Error(data.error || "Failed to fetch use cases");
          setAllUseCases(data.useCases || []);
        } catch (err: any) {
          setUseCasesError(err.message || "Unknown error");
        } finally {
          setUseCasesLoading(false);
        }
      };
      fetchUseCases();
    }
  }, [isReady]);

  const orgIdToName = (id: string) => {
    const org = organizations.find((o) => o.id === id);
    return org ? org.name : "Unknown Org";
  };

  const filteredUseCases = selectedOrgId
    ? allUseCases.filter((uc) => uc.organizationId === selectedOrgId)
    : allUseCases;

  if (!isReady) {
    return (
      <div className="min-h-screen bg-background flex items-center justify-center">
        <div className="text-center">
          <div className="animate-spin rounded h-12 w-12 border-b-2 border-primary mx-auto mb-4"></div>
          <p className="text-foreground font-medium">Loading admin dashboard...</p>
        </div>
      </div>
    );
  }

  const fetchOrganizations = async () => {
    setLoading(true);
    try {
      const orgRes = await fetch("/api/admin/organizations");
      const orgData = await orgRes.json();
      if (!orgRes.ok)
        throw new Error(orgData.error || "Failed to fetch organizations");
      setOrganizations(orgData.organizations || []);
    } catch (err: any) {
      setError(err.message || "Unknown error");
    } finally {
      setLoading(false);
    }
  };

  const handleNavigateToQuestionTemplates = () => {
    router.push('/admin/configure-questions');
  };

  const handleNavigateToOrgQuestions = (orgId: string) => {
    router.push(`/dashboard/configure-questions?orgId=${orgId}`);
  };

  const handleCreateOrganization = async () => {
    if (!newOrgName.trim() || !adminEmail.trim()) {
      setError("Organization name and admin email are required");
      return;
    }

    setIsCreatingOrg(true);
    setError(null);
    setOrgSuccess(null);

    try {
      const response = await fetch("/api/admin/organizations", {
        method: "POST",
        headers: { "Content-Type": "application/json" },
        body: JSON.stringify({
          name: newOrgName.trim(),
          domain: newOrgDomain.trim() || undefined,
          adminEmail: adminEmail.trim(),
          adminFirstName: adminFirstName.trim() || undefined,
          adminLastName: adminLastName.trim() || undefined,
        }),
      });

      const data = await response.json();
      if (data.success) {
        setNewOrgName("");
        setNewOrgDomain("");
        setAdminEmail("");
        setAdminFirstName("");
        setAdminLastName("");
        setShowCreateOrg(false);
        setOrgSuccess("Organization created successfully! Redirecting to configure questions...");
        await fetchOrganizations();
        setTimeout(() => {
          router.push(`/admin/configure-questions?orgId=${data.organization.id}`);
        }, 2000);
      } else {
        setError(data.error || "Failed to create organization");
      }
    } catch (error) {
      console.error('Error creating organization:', error);
      setError("Failed to create organization");
    } finally {
      setIsCreatingOrg(false);
    }
  };

  const handleInviteUser = async () => {
    if (!inviteEmail || !inviteRole || !inviteModalOrgId) {
      setInviteError("Email and role are required");
      return;
    }
    setInviteLoading(true);
    setInviteError(null);
    setInviteSuccess(null);
    try {
      const response = await fetch("/api/invitations/send", {
        method: "POST",
        headers: { "Content-Type": "application/json" },
        body: JSON.stringify({
          email: inviteEmail,
          role: inviteRole,
          organizationId: inviteModalOrgId,
        }),
      });
      const data = await response.json();
      if (data.success) {
        const emailParam = encodeURIComponent(inviteEmail);
        setInviteModalOrgId(null);
        setInviteEmail("");
        setInviteRole("ORG_USER");
        fetchOrganizations();
        router.push(`/admin?invited=1&email=${emailParam}`);
      } else {
        setInviteError(data.error || "Failed to send invitation");
      }
    } catch (error) {
      setInviteError("Failed to send invitation");
    } finally {
      setInviteLoading(false);
    }
  };

  const handleDeleteOrganization = async (orgId: string, orgName: string) => {
    if (
      !confirm(
        `Are you sure you want to delete "${orgName}"? This action cannot be undone and will delete all associated data including users, use cases, and vendors.`
      )
    ) {
      return;
    }

    setDeleteLoading(orgId);
    setDeleteError(null);
    try {
      const response = await fetch(`/api/admin/organizations?id=${orgId}`, {
        method: "DELETE",
      });
      const data = await response.json();
      if (data.success) {
        fetchOrganizations();
      } else {
        setDeleteError(data.error || "Failed to delete organization");
      }
    } catch (error) {
      setDeleteError("Failed to delete organization");
    } finally {
      setDeleteLoading(null);
    }
  };

  const totalOrgs = organizations.length;
  const totalUsers = organizations.reduce(
    (sum, org) => sum + org.users.length,
    0
  );

  if (loading) {
    return (
      <div className="min-h-screen bg-background flex items-center justify-center">
        <div className="text-center">
          <div className="animate-spin rounded h-12 w-12 border-b-2 border-primary mx-auto mb-4"></div>
          <p className="text-foreground font-medium">Loading admin dashboard...</p>
        </div>
      </div>
    );
  }

  if (error && !showCreateOrg) {
    return (
      <div className="min-h-screen bg-background flex items-center justify-center p-8">
        <div className="max-w-md w-full">
          <Card className="border-destructive bg-destructive/10">
            <CardHeader>
              <CardTitle className="text-destructive flex items-center gap-2">
                <Shield className="w-5 h-5" />
                Error Loading Admin Dashboard
              </CardTitle>
            </CardHeader>
            <CardContent>
              <p className="text-destructive mb-4">{error}</p>
              <Button
                onClick={() => {
                  setError(null);
                  fetchOrganizations();
                }}
                className="w-full"
              >
                Retry
              </Button>
            </CardContent>
          </Card>
        </div>
      </div>
    );
  }

  return (
    <div className="min-h-screen bg-background">
<<<<<<< HEAD
      <div className="max-w-6xl mx-auto p-4 space-y-4">
        {/* Modern Header */}
        <div className="bg-muted/50 rounded-md p-4">
          <div className="flex flex-col lg:flex-row lg:items-center lg:justify-between gap-3">
            <div>
              <h1 className="text-2xl font-semibold text-foreground leading-tight">
                QUBE Admin Dashboard
              </h1>
              <p className="text-muted-foreground mt-1 text-xs">
                Manage organizations and platform-wide settings
              </p>
            </div>
            <Button
              variant="outline"
              className="flex items-center gap-2 px-4 py-2 rounded-md text-sm !bg-muted !text-foreground !border !border-border hover:!bg-muted/90"
              onClick={() => setShowCreateOrg(true)}
            >
              <Plus className="w-4 h-4" />
              Create Organization
            </Button>
          </div>
        </div>

        {/* Layout Grid: Left content + Right sidebar */}
        <div className="grid grid-cols-1 lg:grid-cols-3 gap-4">
          {/* LEFT: Organizations and lists */}
          <div className="lg:col-span-2 space-y-4">
            {/* Compact KPI Cards */}
            <div className="grid grid-cols-1 md:grid-cols-3 gap-3 max-w-4xl">
              <Card className="bg-muted/50 rounded-md shadow-none">
                <CardContent className="p-4">
                  <div className="text-center">
                    <p className="text-xs font-medium text-muted-foreground mb-1">Organizations</p>
                    <p className="text-2xl font-bold text-foreground">{totalOrgs}</p>
                  </div>
                </CardContent>
              </Card>
              <Card className="bg-muted/50 rounded-md shadow-none">
                <CardContent className="p-4">
                  <div className="text-center">
                    <p className="text-xs font-medium text-muted-foreground mb-1">Users</p>
                    <p className="text-2xl font-bold text-foreground">{totalUsers}</p>
                  </div>
                </CardContent>
              </Card>
              <Card className="bg-muted/50 rounded-md shadow-none">
                <CardContent className="p-4">
                  <div className="text-center">
                    <p className="text-xs font-medium text-muted-foreground mb-1">Use Cases</p>
                    <p className="text-2xl font-bold text-foreground">{allUseCases.length}</p>
                  </div>
                </CardContent>
              </Card>
            </div>
          </div>
          {/* RIGHT: Sidebar */}
          <aside className="lg:col-span-1 space-y-4">
            {/* Question Management (moved to sidebar) */}
            <div className="bg-muted/50 rounded-md p-4">
              <div className="flex items-start justify-between gap-3">
                <div>
                  <h2 className="text-sm font-semibold text-foreground flex items-center gap-2">
                    <HelpCircle className="w-4 h-4 text-primary" />
                    Question Management
                  </h2>
                  <p className="text-muted-foreground mt-1 text-xs">
                    Configure templates and organization-specific questions
                  </p>
                </div>
              </div>
              <div className="flex flex-col sm:flex-row gap-2 mt-3">
                <Button
                  onClick={handleNavigateToQuestionTemplates}
                  variant="outline"
                  className="flex items-center gap-2 px-3 py-1.5 rounded-md text-xs"
                >
                  <Settings className="w-4 h-4" />
                  Templates
                </Button>
                <DropdownMenu>
                  <DropdownMenuTrigger asChild>
                    <Button
                      variant="outline"
                      className="flex items-center gap-2 px-3 py-1.5 rounded-md text-xs"
                    >
                      <Building2 className="w-4 h-4" />
                      Org Questions
                      <ChevronDown className="w-3 h-3" />
                    </Button>
                  </DropdownMenuTrigger>
                  <DropdownMenuContent className="w-56" align="end">
                    {organizations.length === 0 ? (
                      <DropdownMenuItem disabled>
                        <span className="text-muted-foreground">No organizations</span>
                      </DropdownMenuItem>
                    ) : (
                      organizations.map((org) => (
                        <DropdownMenuItem
                          key={org.id}
                          onClick={() => handleNavigateToOrgQuestions(org.id)}
                          className="cursor-pointer"
                        >
                          <div className="flex flex-col">
                            <span className="text-sm font-medium">{org.name}</span>
                            <span className="text-[11px] text-muted-foreground">{org.users.length} users</span>
                          </div>
                        </DropdownMenuItem>
                      ))
                    )}
                  </DropdownMenuContent>
                </DropdownMenu>
              </div>
            </div>

            {/* Quick Actions */}
            <div className="bg-muted/50 rounded-md p-4">
              <h3 className="text-sm font-semibold mb-2">Quick Actions</h3>
              <div className="grid grid-cols-1 gap-2">
                <Button 
                  onClick={() => setShowCreateOrg(true)} 
                  variant="outline"
                  className="text-xs py-1.5 !bg-muted !text-foreground !border !border-border hover:!bg-muted/90"
                >
                  <Plus className="w-3.5 h-3.5 mr-1" /> New Org
                </Button>
              </div>
            </div>
          </aside>
=======
      <div className="max-w-7xl mx-auto px-4 sm:px-6 lg:px-8 py-6">
        {/* Header Section */}
        <div className="mb-6">
          <div>
            <h1 className="text-3xl font-bold text-foreground tracking-tight">
              QUBE Admin Dashboard
            </h1>
            <p className="text-muted-foreground mt-1.5 text-sm">
              Manage organizations and platform-wide settings
            </p>
          </div>
        </div>

        {/* Statistics Cards - Smaller size */}
        <div className="grid grid-cols-1 sm:grid-cols-3 gap-3 mb-6">
          <Card className="hover:shadow-md transition-shadow rounded border-l-4 border-l-blue-500">
            <CardContent className="p-3">
              <div>
                <p className="text-xs font-medium text-muted-foreground uppercase tracking-wide mb-1">
                  Organizations
                </p>
                <p className="text-2xl font-bold text-foreground">
                  {totalOrgs}
                </p>
              </div>
            </CardContent>
          </Card>

          <Card className="hover:shadow-md transition-shadow rounded border-l-4 border-l-green-500">
            <CardContent className="p-3">
              <div>
                <p className="text-xs font-medium text-muted-foreground uppercase tracking-wide mb-1">
                  Users
                </p>
                <p className="text-2xl font-bold text-foreground">
                  {totalUsers}
                </p>
              </div>
            </CardContent>
          </Card>

          <Card className="hover:shadow-md transition-shadow rounded border-l-4 border-l-purple-500">
            <CardContent className="p-3">
              <div>
                <p className="text-xs font-medium text-muted-foreground uppercase tracking-wide mb-1">
                  Use Cases
                </p>
                <p className="text-2xl font-bold text-foreground">
                  {allUseCases.length}
                </p>
              </div>
            </CardContent>
          </Card>
>>>>>>> 1f7f4aee
        </div>

        {/* Success/Error Messages */}
        {orgSuccess && (
<<<<<<< HEAD
          <div className="bg-success/10 border border-success/20 rounded-lg p-3 flex items-center gap-2 text-sm">
            <div className="w-2 h-2 bg-success rounded-full"></div>
            <span className="text-success font-medium">{orgSuccess}</span>
          </div>
        )}
        {deleteError && (
          <div className="bg-destructive/10 border border-destructive/20 rounded-lg p-3 flex items-center gap-2 text-sm">
            <div className="w-2 h-2 bg-destructive rounded-full"></div>
            <span className="text-destructive font-medium">{deleteError}</span>
          </div>
        )}

        {/* Invitation Success Popup */}
        {globalSuccess && (
          <div className="fixed inset-0 z-50 flex items-center justify-center bg-background/80 backdrop-blur-sm">
            <div className="bg-card rounded-lg shadow-xl p-8 max-w-md w-full mx-4 border border-border">
              <div className="flex items-center gap-3 mb-6">
                <div className="w-10 h-10 bg-success/10 rounded-xl flex items-center justify-center">
                  <Mail className="w-5 h-5 text-success" />
                </div>
                <div>
                  <h2 className="text-2xl font-bold text-foreground">
                    Invitation Sent
                  </h2>
                  <p className="text-muted-foreground">
                    The user has been invited successfully
                  </p>
                </div>
              </div>
              
              <div className="bg-success/10 border border-success/20 rounded-lg p-4 mb-6">
                <p className="text-success font-medium">{globalSuccess}</p>
              </div>
=======
          <div className="mb-4 p-4 bg-green-50 dark:bg-green-900/20 border border-green-200 dark:border-green-800 rounded flex items-start gap-3">
            <CheckCircle2 className="w-5 h-5 text-green-600 dark:text-green-400 shrink-0 mt-0.5" />
            <p className="text-green-800 dark:text-green-200 text-sm font-medium">{orgSuccess}</p>
          </div>
        )}
        {deleteError && (
          <div className="mb-4 p-4 bg-red-50 dark:bg-red-900/20 border border-red-200 dark:border-red-800 rounded flex items-start gap-3">
            <AlertCircle className="w-5 h-5 text-red-600 dark:text-red-400 shrink-0 mt-0.5" />
            <p className="text-red-800 dark:text-red-200 text-sm font-medium">{deleteError}</p>
          </div>
        )}

        {/* Tab Navigation */}
        <div className="mb-6">
          <div className="flex items-center gap-8 border-b border-gray-300 dark:border-gray-600">
            <button
              onClick={() => setActiveSection("organizations")}
              className={`pb-3 px-1 font-medium text-sm transition-colors ${
                activeSection === "organizations"
                  ? "text-green-800 dark:text-green-600 border-b-2 border-green-800 dark:border-green-600 -mb-[1px]"
                  : "text-gray-600 dark:text-gray-500 hover:text-gray-800 dark:hover:text-gray-400"
              }`}
            >
              Organizations
            </button>
            <button
              onClick={() => setActiveSection("questions")}
              className={`pb-3 px-1 font-medium text-sm transition-colors ${
                activeSection === "questions"
                  ? "text-green-800 dark:text-green-600 border-b-2 border-green-800 dark:border-green-600 -mb-[1px]"
                  : "text-gray-600 dark:text-gray-500 hover:text-gray-800 dark:hover:text-gray-400"
              }`}
            >
              Question Management
            </button>
          </div>
        </div>
>>>>>>> 1f7f4aee

        {/* Organizations Section */}
        {activeSection === "organizations" && (
          <div>
            <div className="flex flex-col sm:flex-row sm:items-center sm:justify-between gap-3 mb-4">
              <div>
                <h2 className="text-xl font-semibold text-foreground flex items-center gap-2">
                  <Building2 className="w-5 h-5 text-primary" />
                  Organizations
                </h2>
                <p className="text-sm text-muted-foreground mt-1">
                  Manage and configure organization settings
                </p>
              </div>
              <div className="flex items-center gap-3">
                <Badge variant="secondary" className="px-3 py-1.5 shrink-0">
                  {organizations.length} {organizations.length === 1 ? "Organization" : "Organizations"}
                </Badge>
                <Button
                  onClick={() => setShowCreateOrg(true)}
                  className="shrink-0"
                  size="default"
                >
                  <Plus className="w-4 h-4 mr-2" />
                  Create Organization
                </Button>
              </div>
            </div>

            {organizations.length === 0 ? (
            <Card className="rounded">
              <CardContent className="text-center py-12">
                <div className="w-16 h-16 bg-muted rounded flex items-center justify-center mx-auto mb-4">
                  <Building2 className="w-8 h-8 text-muted-foreground" />
                </div>
                <h3 className="text-lg font-semibold text-foreground mb-2">
                  No Organizations Yet
                </h3>
                <p className="text-muted-foreground mb-6 max-w-md mx-auto">
                  Create your first organization to get started with the platform
                </p>
                <Button onClick={() => setShowCreateOrg(true)}>
                  <Plus className="w-4 h-4 mr-2" />
                  Create Organization
                </Button>
              </CardContent>
            </Card>
          ) : (
            <div className="grid grid-cols-1 md:grid-cols-2 lg:grid-cols-3 gap-4">
              {organizations.map((org) => (
                <Card key={org.id} className="hover:shadow-lg transition-all rounded">
                  <CardHeader className="pb-3">
                    <div className="flex items-start justify-between gap-3">
                      <div className="flex-1 min-w-0">
                        <CardTitle className="text-lg mb-1.5">{org.name}</CardTitle>
                        {org.domain && (
                          <Badge variant="outline" className="text-xs">
                            {org.domain}
                          </Badge>
                        )}
                      </div>
                    </div>
                  </CardHeader>
                  <CardContent className="space-y-4">
                    <div className="flex items-center gap-4 text-sm">
                      <div className="flex items-center gap-1.5 text-muted-foreground">
                        <Users className="w-4 h-4 shrink-0" />
                        <span className="font-medium">{org.users.length}</span>
                        <span className="text-xs">user{org.users.length !== 1 ? 's' : ''}</span>
                      </div>
                      <div className="flex items-center gap-1.5 text-muted-foreground">
                        <BarChart3 className="w-4 h-4 shrink-0" />
                        <span className="font-medium">{org.useCases.length}</span>
                        <span className="text-xs">use case{org.useCases.length !== 1 ? 's' : ''}</span>
                      </div>
                    </div>

                    {org.users.length > 0 && (
                      <div className="pt-3 border-t">
                        <p className="text-xs font-medium text-muted-foreground mb-2">
                          Users
                        </p>
                        <div className="flex flex-wrap gap-1.5">
                          {org.users.map((user) => (
                            <Badge
                              key={user.id}
                              variant="outline"
                              className="text-xs"
                            >
                              {user.firstName && user.lastName
                                ? `${user.firstName} ${user.lastName}`
                                : user.email}
                              {user.role === 'ORG_ADMIN' && (
                                <span className="ml-1 text-primary">(Admin)</span>
                              )}
                            </Badge>
                          ))}
                        </div>
                      </div>
                    )}

                    <div className="flex gap-2 pt-2">
                      <Button
                        variant="outline"
                        size="sm"
                        onClick={() => {
                          setInviteModalOrgId(org.id);
                          setInviteEmail("");
                          setInviteRole("ORG_USER");
                        }}
                        className="flex-1"
                      >
                        <UserPlus className="w-4 h-4 mr-2" />
                        Invite User
                      </Button>
                      <Button
                        variant="outline"
                        size="sm"
                        onClick={() => handleDeleteOrganization(org.id, org.name)}
                        disabled={deleteLoading === org.id}
                        className="text-destructive hover:text-destructive hover:bg-destructive/10 border-destructive/20"
                      >
                        {deleteLoading === org.id ? (
                          <div className="w-4 h-4 border-2 border-destructive border-t-transparent rounded animate-spin" />
                        ) : (
                          <Trash2 className="w-4 h-4" />
                        )}
                      </Button>
                    </div>
                  </CardContent>
                </Card>
              ))}
            </div>
          )}
          </div>
        )}

        {/* Question Management Section */}
        {activeSection === "questions" && (
          <div>
            <Card className="mb-6 rounded">
              <CardHeader className="pb-4">
                <div className="flex flex-col sm:flex-row sm:items-center sm:justify-between gap-4">
                  <div>
                    <CardTitle className="flex items-center gap-2 mb-1">
                      <HelpCircle className="w-5 h-5 text-primary" />
                      Question Management
                    </CardTitle>
                    <CardDescription>
                      Configure global question templates and organization-specific questions
                    </CardDescription>
                  </div>
                  <div className="flex flex-col sm:flex-row gap-2">
                    <Button
                      onClick={handleNavigateToQuestionTemplates}
                      variant="outline"
                      className="justify-start sm:justify-center"
                    >
                      <Settings className="w-4 h-4 mr-2" />
                      Question Templates
                    </Button>
                    <DropdownMenu>
                      <DropdownMenuTrigger asChild>
                        <Button variant="outline" className="justify-start sm:justify-center">
                          <FileText className="w-4 h-4 mr-2" />
                          Organization Questions
                          <ChevronDown className="w-4 h-4 ml-2" />
                        </Button>
                      </DropdownMenuTrigger>
                      <DropdownMenuContent align="end" className="w-64">
                        {organizations.length === 0 ? (
                          <DropdownMenuItem disabled>
                            <span className="text-muted-foreground">No organizations available</span>
                          </DropdownMenuItem>
                        ) : (
                          organizations.map((org) => (
                            <DropdownMenuItem
                              key={org.id}
                              onClick={() => handleNavigateToOrgQuestions(org.id)}
                              className="cursor-pointer"
                            >
                              <div className="flex flex-col">
                                <span className="font-medium">{org.name}</span>
                                <span className="text-sm text-muted-foreground">
                                  {org.users.length} user{org.users.length !== 1 ? 's' : ''}
                                </span>
                              </div>
                            </DropdownMenuItem>
                          ))
                        )}
                      </DropdownMenuContent>
                    </DropdownMenu>
                  </div>
                </div>
              </CardHeader>
            </Card>
          </div>
        )}

        {/* Create Organization Modal */}
        {showCreateOrg && (
<<<<<<< HEAD
          <div className="fixed inset-0 z-50 flex items-center justify-center bg-background/80 backdrop-blur-sm">
            <div className="bg-card rounded-lg shadow-xl p-8 max-w-lg w-full mx-4 border border-border">
              <div className="flex items-center gap-3 mb-6">
                <div className="w-10 h-10 bg-primary/10 rounded-xl flex items-center justify-center">
                  <Building2 className="w-5 h-5 text-primary" />
                </div>
                <div>
                  <h2 className="text-2xl font-bold text-foreground">
                    Create New Organization
                  </h2>
                  <p className="text-muted-foreground">
                    Set up a new organization with admin access
                  </p>
=======
          <div className="fixed inset-0 z-50 flex items-center justify-center bg-background/80 backdrop-blur-sm p-4">
            <Card className="w-full max-w-lg shadow-2xl rounded">
              <CardHeader>
                <div className="flex items-center justify-between">
                  <div className="flex items-center gap-3">
                    <div className="w-10 h-10 bg-primary/10 rounded flex items-center justify-center">
                      <Building2 className="w-5 h-5 text-primary" />
                    </div>
                    <div>
                      <CardTitle>Create New Organization</CardTitle>
                      <CardDescription>Set up a new organization with admin access</CardDescription>
                    </div>
                  </div>
                  <Button
                    variant="ghost"
                    size="icon"
                    onClick={() => setShowCreateOrg(false)}
                  >
                    <X className="w-4 h-4" />
                  </Button>
>>>>>>> 1f7f4aee
                </div>
              </CardHeader>
              <CardContent className="space-y-6">
                <div>
                  <Label htmlFor="orgName" className="mb-2">
                    Organization Name *
                  </Label>
                  <Input
                    id="orgName"
                    value={newOrgName}
                    onChange={(e) => setNewOrgName(e.target.value)}
                    placeholder="Enter organization name"
                  />
                </div>

                <div>
                  <Label htmlFor="orgDomain" className="mb-2">
                    Organization Domain (Optional)
                  </Label>
                  <Input
                    id="orgDomain"
                    value={newOrgDomain}
                    onChange={(e) => setNewOrgDomain(e.target.value)}
                    placeholder="example.com"
                  />
                </div>

                <div className="border-t pt-6 space-y-4">
                  <h3 className="text-lg font-semibold">Admin User Details</h3>
                  
                  <div className="grid grid-cols-2 gap-4">
                    <div>
                      <Label htmlFor="adminFirstName" className="mb-2">
                        First Name
                      </Label>
                      <Input
                        id="adminFirstName"
                        value={adminFirstName}
                        onChange={(e) => setAdminFirstName(e.target.value)}
                        placeholder="John"
                      />
                    </div>
                    <div>
                      <Label htmlFor="adminLastName" className="mb-2">
                        Last Name
                      </Label>
                      <Input
                        id="adminLastName"
                        value={adminLastName}
                        onChange={(e) => setAdminLastName(e.target.value)}
                        placeholder="Doe"
                      />
                    </div>
                  </div>

                  <div>
                    <Label htmlFor="adminEmail" className="mb-2">
                      Admin Email *
                    </Label>
                    <Input
                      id="adminEmail"
                      type="email"
                      value={adminEmail}
                      onChange={(e) => setAdminEmail(e.target.value)}
                      placeholder="admin@example.com"
                    />
                  </div>
                </div>

<<<<<<< HEAD
              <div className="flex gap-3 mt-8">
                <Button
                  variant="outline"
                  onClick={() => setShowCreateOrg(false)}
                  className="flex-1"
                  disabled={isCreatingOrg}
                >
                  Cancel
                </Button>
                <Button
                  onClick={handleCreateOrganization}
                  disabled={isCreatingOrg || !newOrgName.trim() || !adminEmail.trim()}
                  className="flex-1 bg-primary hover:bg-primary/90 text-primary-foreground"
                >
                  {isCreatingOrg ? "Creating..." : "Create Organization"}
                </Button>
              </div>
            </div>
          </div>
        )}
        

        {/* Organizations List inside Left column of the grid */}
        <div className="space-y-4 lg:col-span-2 order-1 lg:order-none">
          <div className="flex items-center justify-between">
            <h2 className="text-base font-semibold text-foreground flex items-center gap-2">
              <Building2 className="w-4 h-4 text-primary" />
              Organizations
            </h2>
            <Badge variant="secondary" className="px-2 py-0.5 rounded-full text-[10px]">
              {organizations.length}{" "}
              {organizations.length === 1 ? "Organization" : "Organizations"}
            </Badge>
          </div>

          {organizations.length === 0 ? (
            <Card className="bg-muted/50 shadow-none rounded-md">
              <CardContent className="text-center py-8">
                <div className="w-12 h-12 bg-muted rounded-full flex items-center justify-center mx-auto mb-3">
                  <Building2 className="w-6 h-6 text-muted-foreground" />
                </div>
                <h3 className="text-base font-semibold text-foreground mb-1">
                  No Organizations Yet
                </h3>
                <p className="text-muted-foreground mb-4 max-w-md mx-auto text-sm">
                  Create your first organization to get started with the
                  platform
                </p>
                <Button
                  variant="outline"
                  onClick={() => setShowCreateOrg(true)}
                  className="px-4 py-2 rounded-md bg-muted text-foreground border border-border hover:bg-muted/80"
                >
                  Create Organization
                </Button>
              </CardContent>
            </Card>
          ) : (
            <div className="grid grid-cols-1 sm:grid-cols-2 lg:grid-cols-2 xl:grid-cols-3 gap-3 max-w-6xl">
              {organizations.map((org) => (
                <Card
                  key={org.id}
                  className="bg-muted/50 shadow-none transition-shadow duration-200 rounded-md"
                >
                  <CardContent className="p-3">
                    <div className="flex items-start justify-between gap-3">
                      <div className="flex-1 min-w-0">
                        <div className="mb-2">
                          <h3 className="text-sm font-semibold text-foreground mb-1">
                            {org.name}
                          </h3>
                          {org.domain && (
                            <Badge variant="outline" className="px-2 py-0.5 rounded-full text-[10px]">
                              {org.domain}
                            </Badge>
                          )}
                        </div>
                        
                        <div className="grid grid-cols-1 md:grid-cols-2 gap-2 mb-2">
                          <div className="flex items-center gap-1.5 text-muted-foreground">
                            <Users className="w-3.5 h-3.5" />
                            <span className="text-xs">
                              {org.users.length} user{org.users.length !== 1 ? 's' : ''}
                            </span>
                          </div>
                          <div className="flex items-center gap-1.5 text-muted-foreground">
                            <BarChart3 className="w-3.5 h-3.5" />
                            <span className="text-xs">
                              {org.useCases.length} use case{org.useCases.length !== 1 ? 's' : ''}
                            </span>
                          </div>
                        </div>

                        {org.users.length > 0 && (
                          <div className="mt-3">
                            <p className="text-xs font-medium text-muted-foreground mb-1">
                              Users:
                            </p>
                            <div className="flex flex-wrap gap-1.5">
                              {org.users.map((user) => (
                                <Badge
                                  key={user.id}
                                  variant="outline"
                                  className="px-1.5 py-0.5 text-[11px]"
                                >
                                  {user.firstName && user.lastName
                                    ? `${user.firstName} ${user.lastName}`
                                    : user.email}
                                  {user.role === 'ORG_ADMIN' && (
                                    <span className="ml-1 text-primary">(Admin)</span>
                                  )}
                                </Badge>
                              ))}
                            </div>
                          </div>
                        )}
                      </div>
                      
                      <div className="flex items-center gap-2 flex-shrink-0">
                        <Button
                          variant="outline"
                          size="sm"
                          onClick={() => {
                            setInviteModalOrgId(org.id);
                            setInviteEmail("");
                            setInviteRole("ORG_USER");
                          }}
                          className="!border !border-border !bg-muted !text-foreground hover:!bg-muted/90"
                        >
                          <UserPlus className="w-3.5 h-3.5 mr-2" />
                          Invite User
                        </Button>
                        <Button
                          variant="outline"
                          size="sm"
                          onClick={() => handleDeleteOrganization(org.id, org.name)}
                          disabled={deleteLoading === org.id}
                          className="border-destructive text-destructive hover:bg-destructive/10"
                        >
                          {deleteLoading === org.id ? (
                            <div className="w-4 h-4 border-2 border-destructive border-t-transparent rounded-full animate-spin mr-2" />
                          ) : (
                            <Trash2 className="w-3.5 h-3.5 mr-2" />
                          )}
                          Delete
                        </Button>
                      </div>
                    </div>
                  </CardContent>
                </Card>
              ))}
            </div>
          )}
        </div>

        {/* Invite User Modal */}
        {inviteModalOrgId && (
          <div className="fixed inset-0 z-50 flex items-center justify-center bg-background/80 backdrop-blur-sm">
            <div className="bg-card rounded-lg shadow-xl p-8 max-w-md w-full mx-4 border border-border">
              <div className="flex items-center gap-3 mb-6">
                <div className="w-10 h-10 bg-primary/10 rounded-xl flex items-center justify-center">
                  <Mail className="w-5 h-5 text-primary" />
                </div>
                <div>
                  <h2 className="text-2xl font-bold text-foreground">
                    Invite User
                  </h2>
                  <p className="text-muted-foreground">
                    Send an invitation to join the organization
                  </p>
=======
                <div className="flex gap-3 pt-4">
                  <Button
                    variant="outline"
                    onClick={() => setShowCreateOrg(false)}
                    className="flex-1"
                    disabled={isCreatingOrg}
                  >
                    Cancel
                  </Button>
                  <Button
                    onClick={handleCreateOrganization}
                    disabled={isCreatingOrg || !newOrgName.trim() || !adminEmail.trim()}
                    className="flex-1"
                  >
                    {isCreatingOrg ? "Creating..." : "Create Organization"}
                  </Button>
                </div>
              </CardContent>
            </Card>
          </div>
        )}

        {/* Invite User Modal */}
        {inviteModalOrgId && (
          <div className="fixed inset-0 z-50 flex items-center justify-center bg-background/80 backdrop-blur-sm p-4">
            <Card className="w-full max-w-md shadow-2xl rounded">
              <CardHeader>
                <div className="flex items-center justify-between">
                  <div className="flex items-center gap-3">
                    <div className="w-10 h-10 bg-primary/10 rounded flex items-center justify-center">
                      <Mail className="w-5 h-5 text-primary" />
                    </div>
                    <div>
                      <CardTitle>Invite User</CardTitle>
                      <CardDescription>Send an invitation to join the organization</CardDescription>
                    </div>
                  </div>
                  <Button
                    variant="ghost"
                    size="icon"
                    onClick={() => {
                      setInviteModalOrgId(null);
                      setInviteEmail("");
                      setInviteRole("ORG_USER");
                      setInviteError(null);
                      setInviteSuccess(null);
                    }}
                  >
                    <X className="w-4 h-4" />
                  </Button>
>>>>>>> 1f7f4aee
                </div>
              </CardHeader>
              <CardContent className="space-y-4">
                <div>
                  <Label htmlFor="inviteEmail" className="mb-2">
                    Email Address *
                  </Label>
                  <Input
                    id="inviteEmail"
                    type="email"
                    value={inviteEmail}
                    onChange={(e) => setInviteEmail(e.target.value)}
                    placeholder="user@example.com"
                  />
                </div>

                <div>
                  <Label htmlFor="inviteRole" className="mb-2">
                    Role *
                  </Label>
                  <select
                    id="inviteRole"
                    value={inviteRole}
                    onChange={(e) => setInviteRole(e.target.value)}
                    className="w-full px-3 py-2 border border-border rounded bg-background text-foreground focus:outline-none focus:ring-2 focus:ring-primary"
                  >
                    <option value="ORG_USER">Organization User</option>
                    <option value="ORG_ADMIN">Organization Admin</option>
                  </select>
                </div>

                {inviteError && (
                  <div className="p-3 bg-red-50 dark:bg-red-900/20 border border-red-200 dark:border-red-800 rounded">
                    <p className="text-red-800 dark:text-red-200 text-sm">{inviteError}</p>
                  </div>
                )}

                {inviteSuccess && (
                  <div className="p-3 bg-green-50 dark:bg-green-900/20 border border-green-200 dark:border-green-800 rounded">
                    <p className="text-green-800 dark:text-green-200 text-sm">{inviteSuccess}</p>
                  </div>
                )}

                <div className="flex gap-3 pt-2">
                  <Button
                    variant="outline"
                    onClick={() => {
                      setInviteModalOrgId(null);
                      setInviteEmail("");
                      setInviteRole("ORG_USER");
                      setInviteError(null);
                      setInviteSuccess(null);
                    }}
                    className="flex-1"
                    disabled={inviteLoading}
                  >
                    Cancel
                  </Button>
                  <Button
                    onClick={handleInviteUser}
                    disabled={inviteLoading || !inviteEmail.trim()}
                    className="flex-1"
                  >
                    {inviteLoading ? "Sending..." : "Send Invitation"}
                  </Button>
                </div>
              </CardContent>
            </Card>
          </div>
        )}

        {/* Invitation Success Modal */}
        {globalSuccess && (
          <div className="fixed inset-0 z-50 flex items-center justify-center bg-background/80 backdrop-blur-sm p-4">
            <Card className="w-full max-w-md shadow-2xl rounded">
              <CardHeader>
                <div className="flex items-center gap-3">
                  <div className="w-10 h-10 bg-green-100 dark:bg-green-900/20 rounded flex items-center justify-center">
                    <CheckCircle2 className="w-5 h-5 text-green-600 dark:text-green-400" />
                  </div>
                  <div>
                    <CardTitle>Invitation Sent</CardTitle>
                    <CardDescription>The user has been invited successfully</CardDescription>
                  </div>
                </div>
              </CardHeader>
              <CardContent>
                <div className="p-4 bg-green-50 dark:bg-green-900/20 border border-green-200 dark:border-green-800 rounded mb-4">
                  <p className="text-green-800 dark:text-green-200 font-medium">{globalSuccess}</p>
                </div>
                <Button onClick={() => setGlobalSuccess(null)} className="w-full">
                  Close
                </Button>
              </CardContent>
            </Card>
          </div>
        )}
      </div>
    </div>
  );
}<|MERGE_RESOLUTION|>--- conflicted
+++ resolved
@@ -331,136 +331,6 @@
 
   return (
     <div className="min-h-screen bg-background">
-<<<<<<< HEAD
-      <div className="max-w-6xl mx-auto p-4 space-y-4">
-        {/* Modern Header */}
-        <div className="bg-muted/50 rounded-md p-4">
-          <div className="flex flex-col lg:flex-row lg:items-center lg:justify-between gap-3">
-            <div>
-              <h1 className="text-2xl font-semibold text-foreground leading-tight">
-                QUBE Admin Dashboard
-              </h1>
-              <p className="text-muted-foreground mt-1 text-xs">
-                Manage organizations and platform-wide settings
-              </p>
-            </div>
-            <Button
-              variant="outline"
-              className="flex items-center gap-2 px-4 py-2 rounded-md text-sm !bg-muted !text-foreground !border !border-border hover:!bg-muted/90"
-              onClick={() => setShowCreateOrg(true)}
-            >
-              <Plus className="w-4 h-4" />
-              Create Organization
-            </Button>
-          </div>
-        </div>
-
-        {/* Layout Grid: Left content + Right sidebar */}
-        <div className="grid grid-cols-1 lg:grid-cols-3 gap-4">
-          {/* LEFT: Organizations and lists */}
-          <div className="lg:col-span-2 space-y-4">
-            {/* Compact KPI Cards */}
-            <div className="grid grid-cols-1 md:grid-cols-3 gap-3 max-w-4xl">
-              <Card className="bg-muted/50 rounded-md shadow-none">
-                <CardContent className="p-4">
-                  <div className="text-center">
-                    <p className="text-xs font-medium text-muted-foreground mb-1">Organizations</p>
-                    <p className="text-2xl font-bold text-foreground">{totalOrgs}</p>
-                  </div>
-                </CardContent>
-              </Card>
-              <Card className="bg-muted/50 rounded-md shadow-none">
-                <CardContent className="p-4">
-                  <div className="text-center">
-                    <p className="text-xs font-medium text-muted-foreground mb-1">Users</p>
-                    <p className="text-2xl font-bold text-foreground">{totalUsers}</p>
-                  </div>
-                </CardContent>
-              </Card>
-              <Card className="bg-muted/50 rounded-md shadow-none">
-                <CardContent className="p-4">
-                  <div className="text-center">
-                    <p className="text-xs font-medium text-muted-foreground mb-1">Use Cases</p>
-                    <p className="text-2xl font-bold text-foreground">{allUseCases.length}</p>
-                  </div>
-                </CardContent>
-              </Card>
-            </div>
-          </div>
-          {/* RIGHT: Sidebar */}
-          <aside className="lg:col-span-1 space-y-4">
-            {/* Question Management (moved to sidebar) */}
-            <div className="bg-muted/50 rounded-md p-4">
-              <div className="flex items-start justify-between gap-3">
-                <div>
-                  <h2 className="text-sm font-semibold text-foreground flex items-center gap-2">
-                    <HelpCircle className="w-4 h-4 text-primary" />
-                    Question Management
-                  </h2>
-                  <p className="text-muted-foreground mt-1 text-xs">
-                    Configure templates and organization-specific questions
-                  </p>
-                </div>
-              </div>
-              <div className="flex flex-col sm:flex-row gap-2 mt-3">
-                <Button
-                  onClick={handleNavigateToQuestionTemplates}
-                  variant="outline"
-                  className="flex items-center gap-2 px-3 py-1.5 rounded-md text-xs"
-                >
-                  <Settings className="w-4 h-4" />
-                  Templates
-                </Button>
-                <DropdownMenu>
-                  <DropdownMenuTrigger asChild>
-                    <Button
-                      variant="outline"
-                      className="flex items-center gap-2 px-3 py-1.5 rounded-md text-xs"
-                    >
-                      <Building2 className="w-4 h-4" />
-                      Org Questions
-                      <ChevronDown className="w-3 h-3" />
-                    </Button>
-                  </DropdownMenuTrigger>
-                  <DropdownMenuContent className="w-56" align="end">
-                    {organizations.length === 0 ? (
-                      <DropdownMenuItem disabled>
-                        <span className="text-muted-foreground">No organizations</span>
-                      </DropdownMenuItem>
-                    ) : (
-                      organizations.map((org) => (
-                        <DropdownMenuItem
-                          key={org.id}
-                          onClick={() => handleNavigateToOrgQuestions(org.id)}
-                          className="cursor-pointer"
-                        >
-                          <div className="flex flex-col">
-                            <span className="text-sm font-medium">{org.name}</span>
-                            <span className="text-[11px] text-muted-foreground">{org.users.length} users</span>
-                          </div>
-                        </DropdownMenuItem>
-                      ))
-                    )}
-                  </DropdownMenuContent>
-                </DropdownMenu>
-              </div>
-            </div>
-
-            {/* Quick Actions */}
-            <div className="bg-muted/50 rounded-md p-4">
-              <h3 className="text-sm font-semibold mb-2">Quick Actions</h3>
-              <div className="grid grid-cols-1 gap-2">
-                <Button 
-                  onClick={() => setShowCreateOrg(true)} 
-                  variant="outline"
-                  className="text-xs py-1.5 !bg-muted !text-foreground !border !border-border hover:!bg-muted/90"
-                >
-                  <Plus className="w-3.5 h-3.5 mr-1" /> New Org
-                </Button>
-              </div>
-            </div>
-          </aside>
-=======
       <div className="max-w-7xl mx-auto px-4 sm:px-6 lg:px-8 py-6">
         {/* Header Section */}
         <div className="mb-6">
@@ -514,46 +384,10 @@
               </div>
             </CardContent>
           </Card>
->>>>>>> 1f7f4aee
         </div>
 
         {/* Success/Error Messages */}
         {orgSuccess && (
-<<<<<<< HEAD
-          <div className="bg-success/10 border border-success/20 rounded-lg p-3 flex items-center gap-2 text-sm">
-            <div className="w-2 h-2 bg-success rounded-full"></div>
-            <span className="text-success font-medium">{orgSuccess}</span>
-          </div>
-        )}
-        {deleteError && (
-          <div className="bg-destructive/10 border border-destructive/20 rounded-lg p-3 flex items-center gap-2 text-sm">
-            <div className="w-2 h-2 bg-destructive rounded-full"></div>
-            <span className="text-destructive font-medium">{deleteError}</span>
-          </div>
-        )}
-
-        {/* Invitation Success Popup */}
-        {globalSuccess && (
-          <div className="fixed inset-0 z-50 flex items-center justify-center bg-background/80 backdrop-blur-sm">
-            <div className="bg-card rounded-lg shadow-xl p-8 max-w-md w-full mx-4 border border-border">
-              <div className="flex items-center gap-3 mb-6">
-                <div className="w-10 h-10 bg-success/10 rounded-xl flex items-center justify-center">
-                  <Mail className="w-5 h-5 text-success" />
-                </div>
-                <div>
-                  <h2 className="text-2xl font-bold text-foreground">
-                    Invitation Sent
-                  </h2>
-                  <p className="text-muted-foreground">
-                    The user has been invited successfully
-                  </p>
-                </div>
-              </div>
-              
-              <div className="bg-success/10 border border-success/20 rounded-lg p-4 mb-6">
-                <p className="text-success font-medium">{globalSuccess}</p>
-              </div>
-=======
           <div className="mb-4 p-4 bg-green-50 dark:bg-green-900/20 border border-green-200 dark:border-green-800 rounded flex items-start gap-3">
             <CheckCircle2 className="w-5 h-5 text-green-600 dark:text-green-400 shrink-0 mt-0.5" />
             <p className="text-green-800 dark:text-green-200 text-sm font-medium">{orgSuccess}</p>
@@ -591,7 +425,6 @@
             </button>
           </div>
         </div>
->>>>>>> 1f7f4aee
 
         {/* Organizations Section */}
         {activeSection === "organizations" && (
@@ -793,21 +626,6 @@
 
         {/* Create Organization Modal */}
         {showCreateOrg && (
-<<<<<<< HEAD
-          <div className="fixed inset-0 z-50 flex items-center justify-center bg-background/80 backdrop-blur-sm">
-            <div className="bg-card rounded-lg shadow-xl p-8 max-w-lg w-full mx-4 border border-border">
-              <div className="flex items-center gap-3 mb-6">
-                <div className="w-10 h-10 bg-primary/10 rounded-xl flex items-center justify-center">
-                  <Building2 className="w-5 h-5 text-primary" />
-                </div>
-                <div>
-                  <h2 className="text-2xl font-bold text-foreground">
-                    Create New Organization
-                  </h2>
-                  <p className="text-muted-foreground">
-                    Set up a new organization with admin access
-                  </p>
-=======
           <div className="fixed inset-0 z-50 flex items-center justify-center bg-background/80 backdrop-blur-sm p-4">
             <Card className="w-full max-w-lg shadow-2xl rounded">
               <CardHeader>
@@ -828,7 +646,6 @@
                   >
                     <X className="w-4 h-4" />
                   </Button>
->>>>>>> 1f7f4aee
                 </div>
               </CardHeader>
               <CardContent className="space-y-6">
@@ -898,178 +715,6 @@
                   </div>
                 </div>
 
-<<<<<<< HEAD
-              <div className="flex gap-3 mt-8">
-                <Button
-                  variant="outline"
-                  onClick={() => setShowCreateOrg(false)}
-                  className="flex-1"
-                  disabled={isCreatingOrg}
-                >
-                  Cancel
-                </Button>
-                <Button
-                  onClick={handleCreateOrganization}
-                  disabled={isCreatingOrg || !newOrgName.trim() || !adminEmail.trim()}
-                  className="flex-1 bg-primary hover:bg-primary/90 text-primary-foreground"
-                >
-                  {isCreatingOrg ? "Creating..." : "Create Organization"}
-                </Button>
-              </div>
-            </div>
-          </div>
-        )}
-        
-
-        {/* Organizations List inside Left column of the grid */}
-        <div className="space-y-4 lg:col-span-2 order-1 lg:order-none">
-          <div className="flex items-center justify-between">
-            <h2 className="text-base font-semibold text-foreground flex items-center gap-2">
-              <Building2 className="w-4 h-4 text-primary" />
-              Organizations
-            </h2>
-            <Badge variant="secondary" className="px-2 py-0.5 rounded-full text-[10px]">
-              {organizations.length}{" "}
-              {organizations.length === 1 ? "Organization" : "Organizations"}
-            </Badge>
-          </div>
-
-          {organizations.length === 0 ? (
-            <Card className="bg-muted/50 shadow-none rounded-md">
-              <CardContent className="text-center py-8">
-                <div className="w-12 h-12 bg-muted rounded-full flex items-center justify-center mx-auto mb-3">
-                  <Building2 className="w-6 h-6 text-muted-foreground" />
-                </div>
-                <h3 className="text-base font-semibold text-foreground mb-1">
-                  No Organizations Yet
-                </h3>
-                <p className="text-muted-foreground mb-4 max-w-md mx-auto text-sm">
-                  Create your first organization to get started with the
-                  platform
-                </p>
-                <Button
-                  variant="outline"
-                  onClick={() => setShowCreateOrg(true)}
-                  className="px-4 py-2 rounded-md bg-muted text-foreground border border-border hover:bg-muted/80"
-                >
-                  Create Organization
-                </Button>
-              </CardContent>
-            </Card>
-          ) : (
-            <div className="grid grid-cols-1 sm:grid-cols-2 lg:grid-cols-2 xl:grid-cols-3 gap-3 max-w-6xl">
-              {organizations.map((org) => (
-                <Card
-                  key={org.id}
-                  className="bg-muted/50 shadow-none transition-shadow duration-200 rounded-md"
-                >
-                  <CardContent className="p-3">
-                    <div className="flex items-start justify-between gap-3">
-                      <div className="flex-1 min-w-0">
-                        <div className="mb-2">
-                          <h3 className="text-sm font-semibold text-foreground mb-1">
-                            {org.name}
-                          </h3>
-                          {org.domain && (
-                            <Badge variant="outline" className="px-2 py-0.5 rounded-full text-[10px]">
-                              {org.domain}
-                            </Badge>
-                          )}
-                        </div>
-                        
-                        <div className="grid grid-cols-1 md:grid-cols-2 gap-2 mb-2">
-                          <div className="flex items-center gap-1.5 text-muted-foreground">
-                            <Users className="w-3.5 h-3.5" />
-                            <span className="text-xs">
-                              {org.users.length} user{org.users.length !== 1 ? 's' : ''}
-                            </span>
-                          </div>
-                          <div className="flex items-center gap-1.5 text-muted-foreground">
-                            <BarChart3 className="w-3.5 h-3.5" />
-                            <span className="text-xs">
-                              {org.useCases.length} use case{org.useCases.length !== 1 ? 's' : ''}
-                            </span>
-                          </div>
-                        </div>
-
-                        {org.users.length > 0 && (
-                          <div className="mt-3">
-                            <p className="text-xs font-medium text-muted-foreground mb-1">
-                              Users:
-                            </p>
-                            <div className="flex flex-wrap gap-1.5">
-                              {org.users.map((user) => (
-                                <Badge
-                                  key={user.id}
-                                  variant="outline"
-                                  className="px-1.5 py-0.5 text-[11px]"
-                                >
-                                  {user.firstName && user.lastName
-                                    ? `${user.firstName} ${user.lastName}`
-                                    : user.email}
-                                  {user.role === 'ORG_ADMIN' && (
-                                    <span className="ml-1 text-primary">(Admin)</span>
-                                  )}
-                                </Badge>
-                              ))}
-                            </div>
-                          </div>
-                        )}
-                      </div>
-                      
-                      <div className="flex items-center gap-2 flex-shrink-0">
-                        <Button
-                          variant="outline"
-                          size="sm"
-                          onClick={() => {
-                            setInviteModalOrgId(org.id);
-                            setInviteEmail("");
-                            setInviteRole("ORG_USER");
-                          }}
-                          className="!border !border-border !bg-muted !text-foreground hover:!bg-muted/90"
-                        >
-                          <UserPlus className="w-3.5 h-3.5 mr-2" />
-                          Invite User
-                        </Button>
-                        <Button
-                          variant="outline"
-                          size="sm"
-                          onClick={() => handleDeleteOrganization(org.id, org.name)}
-                          disabled={deleteLoading === org.id}
-                          className="border-destructive text-destructive hover:bg-destructive/10"
-                        >
-                          {deleteLoading === org.id ? (
-                            <div className="w-4 h-4 border-2 border-destructive border-t-transparent rounded-full animate-spin mr-2" />
-                          ) : (
-                            <Trash2 className="w-3.5 h-3.5 mr-2" />
-                          )}
-                          Delete
-                        </Button>
-                      </div>
-                    </div>
-                  </CardContent>
-                </Card>
-              ))}
-            </div>
-          )}
-        </div>
-
-        {/* Invite User Modal */}
-        {inviteModalOrgId && (
-          <div className="fixed inset-0 z-50 flex items-center justify-center bg-background/80 backdrop-blur-sm">
-            <div className="bg-card rounded-lg shadow-xl p-8 max-w-md w-full mx-4 border border-border">
-              <div className="flex items-center gap-3 mb-6">
-                <div className="w-10 h-10 bg-primary/10 rounded-xl flex items-center justify-center">
-                  <Mail className="w-5 h-5 text-primary" />
-                </div>
-                <div>
-                  <h2 className="text-2xl font-bold text-foreground">
-                    Invite User
-                  </h2>
-                  <p className="text-muted-foreground">
-                    Send an invitation to join the organization
-                  </p>
-=======
                 <div className="flex gap-3 pt-4">
                   <Button
                     variant="outline"
@@ -1120,7 +765,6 @@
                   >
                     <X className="w-4 h-4" />
                   </Button>
->>>>>>> 1f7f4aee
                 </div>
               </CardHeader>
               <CardContent className="space-y-4">
