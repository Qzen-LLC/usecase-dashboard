"use client";

import { useState, useEffect } from "react";
import { useStableRender } from "@/hooks/useStableRender";
import { useRouter } from "next/navigation";
import {
  Accordion,
  AccordionItem,
  AccordionTrigger,
  AccordionContent,
} from "@/components/ui/accordion";
import {
  Card,
  CardContent,
  CardHeader,
  CardTitle,
  CardDescription,
} from "@/components/ui/card";
import { Badge } from "@/components/ui/badge";
import { Button } from "@/components/ui/button";
import { Input } from "@/components/ui/input";
import { Label } from "@/components/ui/label";
import {
  DropdownMenu,
  DropdownMenuContent,
  DropdownMenuItem,
  DropdownMenuTrigger,
} from "@/components/ui/dropdown-menu";
import {
  Plus,
  Users,
  Building2,
  Mail,
  UserPlus,
  Trash2,
  Settings,
  BarChart3,
  Shield,
  Globe,
  HelpCircle,
  ChevronDown,
} from "lucide-react";

interface Organization {
  id: string;
  name: string;
  domain?: string;
  users: User[];
  useCases: UseCase[];
}

interface User {
  id: string;
  email: string;
  firstName?: string;
  lastName?: string;
  role: string;
  isActive: boolean;
}

interface UseCase {
  id: string;
  title: string;
  stage: string;
  priority: string;
  organizationId: string; // Added for global use case list
}

export default function AdminDashboard() {
  const router = useRouter();
  const [organizations, setOrganizations] = useState<Organization[]>([]);
  const [loading, setLoading] = useState(true);
  const [error, setError] = useState<string | null>(null);
  const [showCreateOrg, setShowCreateOrg] = useState(false);
  const [newOrgName, setNewOrgName] = useState("");
  const [newOrgDomain, setNewOrgDomain] = useState("");
  const [adminEmail, setAdminEmail] = useState("");
  const [adminFirstName, setAdminFirstName] = useState("");
  const [adminLastName, setAdminLastName] = useState("");
  const [inviteModalOrgId, setInviteModalOrgId] = useState<string | null>(null);
  const [inviteEmail, setInviteEmail] = useState("");
  const [inviteRole, setInviteRole] = useState("ORG_USER");
  const [inviteLoading, setInviteLoading] = useState(false);
  const [inviteError, setInviteError] = useState<string | null>(null);
  const [inviteSuccess, setInviteSuccess] = useState<string | null>(null);
  const [orgSuccess, setOrgSuccess] = useState<string | null>(null);
  const [allUseCases, setAllUseCases] = useState<UseCase[]>([]);
  const [selectedOrgId, setSelectedOrgId] = useState<string | null>(null); // null = All Organizations
  const [useCasesLoading, setUseCasesLoading] = useState(true);
  const [useCasesError, setUseCasesError] = useState<string | null>(null);
  const [deleteLoading, setDeleteLoading] = useState<string | null>(null);
  const [deleteError, setDeleteError] = useState<string | null>(null);
  const [isCreatingOrg, setIsCreatingOrg] = useState(false);
  
  // Use global stable render hook
  const { isReady } = useStableRender();

  useEffect(() => {
    if (isReady) {
      fetchOrganizations();
    }
  }, [isReady]);

  // Fetch all use cases on mount
  useEffect(() => {
    if (isReady) {
      const fetchUseCases = async () => {
        setUseCasesLoading(true);
        try {
          const res = await fetch(`/api/read-usecases`);
          const data = await res.json();
          if (!res.ok)
            throw new Error(data.error || "Failed to fetch use cases");
          setAllUseCases(data.useCases || []);
        } catch (err: any) {
          setUseCasesError(err.message || "Unknown error");
        } finally {
          setUseCasesLoading(false);
        }
      };
      fetchUseCases();
    }
  }, [isReady]);

  // Helper: orgId -> orgName
  const orgIdToName = (id: string) => {
    const org = organizations.find((o) => o.id === id);
    return org ? org.name : "Unknown Org";
  };

  // Filtered use cases
  const filteredUseCases = selectedOrgId
    ? allUseCases.filter((uc) => uc.organizationId === selectedOrgId)
    : allUseCases;

  // Don't render until mounted and theme is ready to prevent hydration mismatch
  if (!isReady) {
    return (
      <div className="min-h-screen bg-background flex items-center justify-center">
        <div className="text-center">
          <div className="animate-spin rounded-full h-12 w-12 border-b-2 border-primary mx-auto mb-4"></div>
          <p className="text-foreground font-medium">Loading admin dashboard...</p>
        </div>
      </div>
    );
  }

  const fetchOrganizations = async () => {
    setLoading(true);
    try {
      const orgRes = await fetch("/api/admin/organizations");
      const orgData = await orgRes.json();
      if (!orgRes.ok)
        throw new Error(orgData.error || "Failed to fetch organizations");
      setOrganizations(orgData.organizations || []);
    } catch (err: any) {
      setError(err.message || "Unknown error");
    } finally {
      setLoading(false);
    }
  };

  // Navigation handlers
  const handleNavigateToQuestionTemplates = () => {
    router.push('/admin/configure-questions');
  };

  const handleNavigateToOrgQuestions = (orgId: string) => {
    router.push(`/dashboard/configure-questions?orgId=${orgId}`);
  };

  // Create Organization
  const handleCreateOrganization = async () => {
    if (!newOrgName.trim() || !adminEmail.trim()) {
      setError("Organization name and admin email are required");
      return;
    }

    setIsCreatingOrg(true);
    setError(null);
    setOrgSuccess(null);

    try {
      const response = await fetch("/api/admin/organizations", {
        method: "POST",
        headers: { "Content-Type": "application/json" },
        body: JSON.stringify({
          name: newOrgName.trim(),
          domain: newOrgDomain.trim() || undefined,
          adminEmail: adminEmail.trim(),
          adminFirstName: adminFirstName.trim() || undefined,
          adminLastName: adminLastName.trim() || undefined,
        }),
      });

      const data = await response.json();
      if (data.success) {
        // Reset form
        setNewOrgName("");
        setNewOrgDomain("");
        setAdminEmail("");
        setAdminFirstName("");
        setAdminLastName("");
        setShowCreateOrg(false);
        
        // Set success message
        setOrgSuccess("Organization created successfully! Redirecting to configure questions...");
        
        // Refresh organizations list
        await fetchOrganizations();
        
        // Redirect to question configuration page after a short delay
        console.log('Redirecting to:', `/admin/configure-questions?orgId=${data.organization.id}`);
        setTimeout(() => {
          router.push(`/admin/configure-questions?orgId=${data.organization.id}`);
        }, 2000);
      } else {
        setError(data.error || "Failed to create organization");
      }
    } catch (error) {
      console.error('Error creating organization:', error);
      setError("Failed to create organization");
    } finally {
      setIsCreatingOrg(false);
    }
  };

  // Invite User/Admin
  const handleInviteUser = async () => {
    if (!inviteEmail || !inviteRole || !inviteModalOrgId) {
      setInviteError("Email and role are required");
      return;
    }
    setInviteLoading(true);
    setInviteError(null);
    setInviteSuccess(null);
    try {
      const response = await fetch("/api/invitations/send", {
        method: "POST",
        headers: { "Content-Type": "application/json" },
        body: JSON.stringify({
          email: inviteEmail,
          role: inviteRole,
          organizationId: inviteModalOrgId,
        }),
      });
      const data = await response.json();
      if (data.success) {
        setInviteSuccess("Invitation sent successfully!");
        setInviteEmail("");
        setInviteRole("ORG_USER");
        fetchOrganizations();
      } else {
        setInviteError(data.error || "Failed to send invitation");
      }
    } catch (error) {
      setInviteError("Failed to send invitation");
    } finally {
      setInviteLoading(false);
    }
  };

  // Delete Organization
  const handleDeleteOrganization = async (orgId: string, orgName: string) => {
    
    if (
      !confirm(
        `Are you sure you want to delete "${orgName}"? This action cannot be undone and will delete all associated data including users, use cases, and vendors.`
      )
    ) {
      return;
    }

    setDeleteLoading(orgId);
    setDeleteError(null);
    try {
      const response = await fetch(`/api/admin/organizations?id=${orgId}`, {
        method: "DELETE",
      });
      const data = await response.json();
      if (data.success) {
        fetchOrganizations();
      } else {
        setDeleteError(data.error || "Failed to delete organization");
      }
    } catch (error) {
      setDeleteError("Failed to delete organization");
    } finally {
      setDeleteLoading(null);
    }
  };

  // Simple analytics: count orgs, users
  const totalOrgs = organizations.length;
  const totalUsers = organizations.reduce(
    (sum, org) => sum + org.users.length,
    0
  );

  if (loading) {
    return (
      <div className="min-h-screen bg-background flex items-center justify-center">
        <div className="text-center">
          <div className="animate-spin rounded-full h-12 w-12 border-b-2 border-primary mx-auto mb-4"></div>
          <p className="text-foreground font-medium">
            Loading admin dashboard...
          </p>
        </div>
      </div>
    );
  }

  if (error) {
    return (
      <div className="min-h-screen bg-background flex items-center justify-center p-8">
        <div className="max-w-md w-full">
          <Card className="border-destructive bg-destructive/10">
            <CardHeader>
              <CardTitle className="text-destructive flex items-center gap-2">
                <Shield className="w-5 h-5" />
                Error Loading Admin Dashboard
              </CardTitle>
            </CardHeader>
            <CardContent>
              <p className="text-destructive mb-4">{error}</p>
              <Button
                onClick={() => {
                  setError(null);
                  setNewOrgName("");
                  setNewOrgDomain("");
                  setAdminEmail("");
                  setAdminFirstName("");
                  setAdminLastName("");
                  setShowCreateOrg(true);
                }}
                className="w-full bg-primary hover:bg-primary/90 text-primary-foreground"
              >
                Retry
              </Button>
            </CardContent>
          </Card>
        </div>
      </div>
    );
  }

  return (
    <div className="min-h-screen bg-background">
      <div className="max-w-7xl mx-auto p-6 space-y-8">
        {/* Modern Header */}
        <div className="bg-card rounded-2xl shadow-sm border border-border p-8">
          <div className="flex flex-col lg:flex-row lg:items-start lg:justify-between gap-6">
            <div>
              <h1 className="text-4xl font-bold bg-gradient-to-r from-primary-600 to-primary-700 bg-clip-text text-transparent leading-tight">
                QUBE Admin Dashboard
              </h1>
              <p className="text-muted-foreground mt-3 text-lg">
                Manage organizations and platform-wide settings
              </p>
            </div>
            <Button
              className="flex items-center gap-3 bg-gradient-to-r from-primary-600 to-primary-700 hover:from-primary-700 hover:to-primary-800 text-primary-foreground px-8 py-4 rounded-xl shadow-lg hover:shadow-xl transition-all duration-200 flex-shrink-0"
              onClick={() => setShowCreateOrg(true)}
            >
              <Plus className="w-6 h-6" />
              Create Organization
            </Button>
          </div>
        </div>

        {/* Question Management Section */}
        <div className="bg-card rounded-2xl shadow-sm border border-border p-8">
          <div className="flex flex-col lg:flex-row lg:items-center lg:justify-between gap-6">
            <div>
              <h2 className="text-2xl font-bold text-foreground flex items-center gap-3">
                <HelpCircle className="w-6 h-6 text-primary" />
                Question Management
              </h2>
              <p className="text-muted-foreground mt-2">
                Configure global question templates and organization-specific questions
              </p>
            </div>
            <div className="flex flex-col sm:flex-row gap-4">
              {/* Question Templates Button */}
              <Button
                onClick={handleNavigateToQuestionTemplates}
                className="flex items-center gap-3 bg-gradient-to-r from-blue-600 to-blue-700 hover:from-blue-700 hover:to-blue-800 text-white px-6 py-3 rounded-xl shadow-lg hover:shadow-xl transition-all duration-200"
              >
                <Settings className="w-5 h-5" />
                Question Templates
              </Button>
              
              {/* Organization Questions Dropdown */}
              <DropdownMenu>
                <DropdownMenuTrigger asChild>
                  <Button
                    variant="outline"
                    className="flex items-center gap-3 border-border text-foreground hover:bg-muted px-6 py-3 rounded-xl shadow-sm hover:shadow-md transition-all duration-200"
                  >
                    <Building2 className="w-5 h-5" />
                    Organization Questions
                    <ChevronDown className="w-4 h-4" />
                  </Button>
                </DropdownMenuTrigger>
                <DropdownMenuContent className="w-64" align="end">
                  {organizations.length === 0 ? (
                    <DropdownMenuItem disabled>
                      <span className="text-muted-foreground">No organizations available</span>
                    </DropdownMenuItem>
                  ) : (
                    organizations.map((org) => (
                      <DropdownMenuItem
                        key={org.id}
                        onClick={() => handleNavigateToOrgQuestions(org.id)}
                        className="cursor-pointer"
                      >
                        <div className="flex flex-col">
                          <span className="font-medium">{org.name}</span>
                          <span className="text-sm text-muted-foreground">
                            {org.users.length} user{org.users.length !== 1 ? 's' : ''}
                          </span>
                        </div>
                      </DropdownMenuItem>
                    ))
                  )}
                </DropdownMenuContent>
              </DropdownMenu>
            </div>
          </div>
        </div>

        {/* Success/Error Messages */}
        {orgSuccess && (
          <div className="bg-success/10 border border-success/20 rounded-xl p-4 flex items-center gap-2">
            <div className="w-2 h-2 bg-success rounded-full"></div>
            <span className="text-success font-medium">{orgSuccess}</span>
          </div>
        )}
        {deleteError && (
          <div className="bg-destructive/10 border border-destructive/20 rounded-xl p-4 flex items-center gap-2">
            <div className="w-2 h-2 bg-destructive rounded-full"></div>
            <span className="text-destructive font-medium">{deleteError}</span>
          </div>
        )}

        {/* Create Organization Modal */}
        {showCreateOrg && (
          <div className="fixed inset-0 z-50 flex items-center justify-center bg-background/80 backdrop-blur-sm">
            <div className="bg-card rounded-2xl shadow-2xl p-8 max-w-lg w-full mx-4 border border-border">
              <div className="flex items-center gap-3 mb-6">
                <div className="w-10 h-10 bg-primary/10 rounded-xl flex items-center justify-center">
                  <Building2 className="w-5 h-5 text-primary" />
                </div>
                <div>
                  <h2 className="text-2xl font-bold text-foreground">
                    Create New Organization
                  </h2>
                  <p className="text-muted-foreground">
                    Set up a new organization with admin access
                  </p>
                </div>
              </div>

              <div className="space-y-6">
                <div>
                  <Label
                    htmlFor="orgName"
                    className="text-sm font-medium text-foreground mb-2 block"
                  >
                    Organization Name *
                  </Label>
                  <Input
                    id="orgName"
                    value={newOrgName}
                    onChange={(e) => setNewOrgName(e.target.value)}
                    placeholder="Enter organization name"
                    className="w-full"
                  />
                </div>

                <div>
                  <Label
                    htmlFor="orgDomain"
                    className="text-sm font-medium text-foreground mb-2 block"
                  >
                    Organization Domain (Optional)
                  </Label>
                  <Input
                    id="orgDomain"
                    value={newOrgDomain}
                    onChange={(e) => setNewOrgDomain(e.target.value)}
                    placeholder="example.com"
                    className="w-full"
                  />
                </div>

                <div className="border-t border-border pt-6">
                  <h3 className="text-lg font-semibold text-foreground mb-4">
                    Admin User Details
                  </h3>
                  
                  <div className="grid grid-cols-2 gap-4 mb-4">
                    <div>
                      <Label
                        htmlFor="adminFirstName"
                        className="text-sm font-medium text-foreground mb-2 block"
                      >
                        First Name
                      </Label>
                      <Input
                        id="adminFirstName"
                        value={adminFirstName}
                        onChange={(e) => setAdminFirstName(e.target.value)}
                        placeholder="John"
                        className="w-full"
                      />
                    </div>
                    <div>
                      <Label
                        htmlFor="adminLastName"
                        className="text-sm font-medium text-foreground mb-2 block"
                      >
                        Last Name
                      </Label>
                      <Input
                        id="adminLastName"
                        value={adminLastName}
                        onChange={(e) => setAdminLastName(e.target.value)}
                        placeholder="Doe"
                        className="w-full"
                      />
                    </div>
                  </div>

                  <div>
                    <Label
                      htmlFor="adminEmail"
                      className="text-sm font-medium text-foreground mb-2 block"
                    >
                      Admin Email *
                    </Label>
                    <Input
                      id="adminEmail"
                      type="email"
                      value={adminEmail}
                      onChange={(e) => setAdminEmail(e.target.value)}
                      placeholder="admin@example.com"
                      className="w-full"
                    />
                  </div>
                </div>
              </div>

              <div className="flex gap-3 mt-8">
                <Button
                  variant="outline"
                  onClick={() => setShowCreateOrg(false)}
                  className="flex-1"
                  disabled={isCreatingOrg}
                >
                  Cancel
                </Button>
                <Button
                  onClick={handleCreateOrganization}
                  disabled={isCreatingOrg || !newOrgName.trim() || !adminEmail.trim()}
                  className="flex-1 bg-primary hover:bg-primary/90 text-primary-foreground"
                >
                  {isCreatingOrg ? "Creating..." : "Create Organization"}
                </Button>
              </div>
            </div>
          </div>
        )}

        {/* Analytics Cards */}
        <div className="grid grid-cols-1 md:grid-cols-3 gap-6">
          <Card className="bg-card border border-border shadow-sm hover:shadow-md transition-shadow duration-200 rounded-2xl">
            <CardContent className="p-6">
              <div className="flex items-center gap-4">
                <div className="w-12 h-12 bg-primary/10 rounded-xl flex items-center justify-center">
                  <Building2 className="w-6 h-6 text-primary" />
                </div>
                <div>
                  <p className="text-sm font-medium text-muted-foreground">
                    Total Organizations
                  </p>
                  <p className="text-3xl font-bold text-foreground">
                    {totalOrgs}
                  </p>
                </div>
              </div>
            </CardContent>
          </Card>

          <Card className="bg-card border border-border shadow-sm hover:shadow-md transition-shadow duration-200 rounded-2xl">
            <CardContent className="p-6">
              <div className="flex items-center gap-4">
                <div className="w-12 h-12 bg-success/10 rounded-xl flex items-center justify-center">
                  <Users className="w-6 h-6 text-success" />
                </div>
                <div>
                  <p className="text-sm font-medium text-muted-foreground">
                    Total Users
                  </p>
                  <p className="text-3xl font-bold text-foreground">
                    {totalUsers}
                  </p>
                </div>
              </div>
            </CardContent>
          </Card>

          <Card className="bg-card border border-border shadow-sm hover:shadow-md transition-shadow duration-200 rounded-2xl">
            <CardContent className="p-6">
              <div className="flex items-center gap-4">
                <div className="w-12 h-12 bg-warning/10 rounded-xl flex items-center justify-center">
                  <BarChart3 className="w-6 h-6 text-warning" />
                </div>
                <div>
                  <p className="text-sm font-medium text-muted-foreground">
                    Total Use Cases
                  </p>
                  <p className="text-3xl font-bold text-foreground">
                    {allUseCases.length}
                  </p>
                </div>
              </div>
            </CardContent>
          </Card>
        </div>

        {/* Organizations List */}
        <div className="space-y-6">
          <div className="flex items-center justify-between">
            <h2 className="text-2xl font-bold text-foreground flex items-center gap-3">
              <Building2 className="w-6 h-6 text-primary" />
              Organizations
            </h2>
            <Badge variant="secondary" className="px-3 py-1 rounded-full">
              {organizations.length}{" "}
              {organizations.length === 1 ? "Organization" : "Organizations"}
            </Badge>
          </div>

          {organizations.length === 0 ? (
            <Card className="bg-card border border-border shadow-sm rounded-2xl">
              <CardContent className="text-center py-12">
                <div className="w-16 h-16 bg-muted rounded-full flex items-center justify-center mx-auto mb-4">
                  <Building2 className="w-8 h-8 text-muted-foreground" />
                </div>
                <h3 className="text-xl font-semibold text-foreground mb-2">
                  No Organizations Yet
                </h3>
                <p className="text-muted-foreground mb-6 max-w-md mx-auto">
                  Create your first organization to get started with the
                  platform
                </p>
                <Button
                  onClick={() => setShowCreateOrg(true)}
                  className="bg-primary hover:bg-primary/90 text-primary-foreground px-6 py-3 rounded-xl"
                >
                  Create Organization
                </Button>
              </CardContent>
            </Card>
          ) : (
            <div className="grid gap-6">
              {organizations.map((org) => (
                <Card
                  key={org.id}
                  className="bg-card border border-border shadow-sm hover:shadow-md transition-shadow duration-200 rounded-2xl"
                >
                  <CardContent className="p-6">
                    <div className="flex items-start justify-between gap-4">
                      <div className="flex-1 min-w-0">
                        <div className="flex items-center gap-3 mb-3">
                          <h3 className="text-xl font-semibold text-foreground">
                            {org.name}
                          </h3>
                          {org.domain && (
                            <Badge variant="outline" className="px-3 py-1 rounded-full">
                              {org.domain}
                            </Badge>
                          )}
                        </div>
                        
                        <div className="grid grid-cols-1 md:grid-cols-2 gap-4 mb-4">
                          <div className="flex items-center gap-2 text-muted-foreground">
                            <Users className="w-4 h-4" />
                            <span className="text-sm">
                              {org.users.length} user{org.users.length !== 1 ? 's' : ''}
                            </span>
                          </div>
                          <div className="flex items-center gap-2 text-muted-foreground">
                            <BarChart3 className="w-4 h-4" />
                            <span className="text-sm">
                              {org.useCases.length} use case{org.useCases.length !== 1 ? 's' : ''}
                            </span>
                          </div>
                        </div>

                        {org.users.length > 0 && (
                          <div className="mt-4">
                            <p className="text-sm font-medium text-muted-foreground mb-2">
                              Users:
                            </p>
                            <div className="flex flex-wrap gap-2">
                              {org.users.map((user) => (
                                <Badge
                                  key={user.id}
                                  variant="outline"
                                  className="px-2 py-1 text-xs"
                                >
                                  {user.firstName && user.lastName
                                    ? `${user.firstName} ${user.lastName}`
                                    : user.email}
                                  {user.role === 'ORG_ADMIN' && (
                                    <span className="ml-1 text-primary">(Admin)</span>
                                  )}
                                </Badge>
                              ))}
                            </div>
                          </div>
                        )}
                      </div>
                      
                      <div className="flex items-center gap-2 flex-shrink-0">
                        <Button
                          variant="outline"
                          size="sm"
                          onClick={() => {
                            setInviteModalOrgId(org.id);
                            setInviteEmail("");
                            setInviteRole("ORG_USER");
                          }}
                          className="border-border text-foreground hover:bg-muted"
                        >
                          <UserPlus className="w-4 h-4 mr-2" />
                          Invite User
                        </Button>
                        <Button
                          variant="outline"
                          size="sm"
                          onClick={() => handleDeleteOrganization(org.id, org.name)}
                          disabled={deleteLoading === org.id}
<<<<<<< HEAD
                          className="bg-red-500 hover:bg-red-600 text-white font-bold py-2 px-4 rounded border-2 border-red-700 min-w-[100px]"
                          title="Delete Organization"
                          style={{
                            display: "inline-block",
                            visibility: "visible",
                            opacity: 1,
                            position: "relative",
                            zIndex: 10,
                            minWidth: "100px",
                            backgroundColor: "#ef4444",
                            borderColor: "#b91c1c",
                            color: "white",
                            fontWeight: "bold"
                          }}
=======
                          className="border-destructive text-destructive hover:bg-destructive/10"
>>>>>>> 626e61b2
                        >
                          {deleteLoading === org.id ? (
                            <div className="w-4 h-4 border-2 border-destructive border-t-transparent rounded-full animate-spin mr-2" />
                          ) : (
                            <Trash2 className="w-4 h-4 mr-2" />
                          )}
                          Delete
                        </Button>
                      </div>
                    </div>
                  </CardContent>
                </Card>
              ))}
            </div>
          )}
        </div>

        {/* Invite User Modal */}
        {inviteModalOrgId && (
          <div className="fixed inset-0 z-50 flex items-center justify-center bg-background/80 backdrop-blur-sm">
            <div className="bg-card rounded-2xl shadow-2xl p-8 max-w-md w-full mx-4 border border-border">
              <div className="flex items-center gap-3 mb-6">
                <div className="w-10 h-10 bg-primary/10 rounded-xl flex items-center justify-center">
                  <Mail className="w-5 h-5 text-primary" />
                </div>
                <div>
                  <h2 className="text-2xl font-bold text-foreground">
                    Invite User
                  </h2>
                  <p className="text-muted-foreground">
                    Send an invitation to join the organization
                  </p>
                </div>
              </div>

              <div className="space-y-4">
                <div>
                  <Label
                    htmlFor="inviteEmail"
                    className="text-sm font-medium text-foreground mb-2 block"
                  >
                    Email Address *
                  </Label>
                  <Input
                    id="inviteEmail"
                    type="email"
                    value={inviteEmail}
                    onChange={(e) => setInviteEmail(e.target.value)}
                    placeholder="user@example.com"
                    className="w-full"
                  />
                </div>

                <div>
                  <Label
                    htmlFor="inviteRole"
                    className="text-sm font-medium text-foreground mb-2 block"
                  >
                    Role *
                  </Label>
                  <select
                    id="inviteRole"
                    value={inviteRole}
                    onChange={(e) => setInviteRole(e.target.value)}
                    className="w-full px-3 py-2 border border-border rounded-md bg-background text-foreground focus:outline-none focus:ring-2 focus:ring-primary"
                  >
                    <option value="ORG_USER">Organization User</option>
                    <option value="ORG_ADMIN">Organization Admin</option>
                  </select>
                </div>
              </div>

              {inviteError && (
                <div className="mt-4 p-3 bg-destructive/10 border border-destructive/20 rounded-md">
                  <p className="text-destructive text-sm">{inviteError}</p>
                </div>
              )}

              {inviteSuccess && (
                <div className="mt-4 p-3 bg-success/10 border border-success/20 rounded-md">
                  <p className="text-success text-sm">{inviteSuccess}</p>
                </div>
              )}

              <div className="flex gap-3 mt-8">
                <Button
                  variant="outline"
                  onClick={() => {
                    setInviteModalOrgId(null);
                    setInviteEmail("");
                    setInviteRole("ORG_USER");
                    setInviteError(null);
                    setInviteSuccess(null);
                  }}
                  className="flex-1"
                  disabled={inviteLoading}
                >
                  Cancel
                </Button>
                <Button
                  onClick={handleInviteUser}
                  disabled={inviteLoading || !inviteEmail.trim()}
                  className="flex-1 bg-primary hover:bg-primary/90 text-primary-foreground"
                >
                  {inviteLoading ? "Sending..." : "Send Invitation"}
                </Button>
              </div>
            </div>
          </div>
        )}
      </div>
    </div>
  );
}<|MERGE_RESOLUTION|>--- conflicted
+++ resolved
@@ -743,24 +743,7 @@
                           size="sm"
                           onClick={() => handleDeleteOrganization(org.id, org.name)}
                           disabled={deleteLoading === org.id}
-<<<<<<< HEAD
-                          className="bg-red-500 hover:bg-red-600 text-white font-bold py-2 px-4 rounded border-2 border-red-700 min-w-[100px]"
-                          title="Delete Organization"
-                          style={{
-                            display: "inline-block",
-                            visibility: "visible",
-                            opacity: 1,
-                            position: "relative",
-                            zIndex: 10,
-                            minWidth: "100px",
-                            backgroundColor: "#ef4444",
-                            borderColor: "#b91c1c",
-                            color: "white",
-                            fontWeight: "bold"
-                          }}
-=======
                           className="border-destructive text-destructive hover:bg-destructive/10"
->>>>>>> 626e61b2
                         >
                           {deleteLoading === org.id ? (
                             <div className="w-4 h-4 border-2 border-destructive border-t-transparent rounded-full animate-spin mr-2" />
