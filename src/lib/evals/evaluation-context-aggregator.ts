/**
 * Evaluation Context Aggregator
 * Builds comprehensive context for LLM-powered evaluation generation
 * Gathers guardrails, assessments, risks, and use case data
 */

import { prismaClient } from '@/utils/db';
import { GuardrailsConfig, ComprehensiveAssessment } from '@/lib/agents/types';
import { cleanAssessmentData } from '@/lib/utils/assessment-cleaner';

export interface EvaluationContext {
  useCase: {
    id: string;
    title: string;
    problemStatement: string;
    proposedSolution: string;
    keyBenefits: string;
    currentState: string;
    desiredState: string;
    successCriteria: string[];
    keyAssumptions: string[];
    primaryStakeholders: string[];
    secondaryStakeholders: string[];
    confidenceLevel: number;
    operationalImpact: number;
    productivityImpact: number;
    revenueImpact: number;
    systemCriticality: string;
    implementationComplexity: number;
  };
  guardrails: {
    configuration: GuardrailsConfig;
    totalRules: number;
    criticalRules: number;
    rulesByType: Record<string, number>;
    enforcementStrategies: string[];
  };
  assessments: {
    technical: any;
    business: any;
    ethical: any;
    risk: any;
    data: any;
    compliance: any;
  };
  risks: {
    identified: Array<{
      category: string;
      severity: string;
      description: string;
      mitigation: string;
    }>;
    criticalCount: number;
    highCount: number;
    residualRiskLevel: string;
  };
  compliance: {
    frameworks: string[];
    requirements: string[];
    jurisdictions: string[];
  };
  performance: {
    responseTimeRequirement: string;
    availabilityRequirement: string;
    concurrentUsers: number;
    expectedRequestsPerDay: number;
    latencyThreshold: number;
  };
  testingContext: {
    previousEvaluations: number;
    lastEvaluationDate?: Date;
    averagePassRate?: number;
    commonFailurePatterns?: string[];
    criticalTestGaps?: string[];
  };
  organizational: {
    riskAppetite: string;
    maturityLevel: string;
    testingBudget?: number;
    requiredCoverage: number;
  };
}

export class EvaluationContextAggregator {
  /**
   * Build complete evaluation context from multiple sources
   */
  async buildEvaluationContext(
    useCaseId: string,
    guardrailsId?: string
  ): Promise<EvaluationContext> {
    console.log(`🏗️ Building evaluation context...`);
    console.log(`   Use Case ID: ${useCaseId}`);
    console.log(`   Guardrails ID parameter: ${guardrailsId}`);
    console.log(`   Guardrails ID type: ${typeof guardrailsId}`);
    console.log(`   Guardrails ID truthy: ${!!guardrailsId}`);
    
    // Fetch use case with all relations
    const useCase = await this.fetchUseCase(useCaseId);
    if (!useCase) {
      throw new Error(`Use case not found: ${useCaseId}`);
    }

    // Fetch guardrails configuration
    console.log(`🔍 Fetching guardrails for use case: ${useCaseId}, guardrailsId: ${guardrailsId}`);
    const guardrails = await this.fetchGuardrails(useCaseId, guardrailsId);
    if (!guardrails) {
      // Double-check: maybe guardrails exist but weren't detected properly
      const doubleCheck = await prismaClient.guardrail.findFirst({
        where: { useCaseId },
        orderBy: { createdAt: 'desc' },
        include: { rules: true }
      });
      
      if (doubleCheck) {
        console.error(`❌ Guardrails exist but couldn't be loaded for use case: ${useCaseId}`);
        console.error(`   Guardrail ID: ${doubleCheck.id}`);
        console.error(`   Status: ${doubleCheck.status}`);
        console.error(`   Has Configuration: ${!!doubleCheck.configuration}`);
        console.error(`   Configuration Type: ${typeof doubleCheck.configuration}`);
        console.error(`   Rules Count: ${doubleCheck.rules?.length || 0}`);
        
        // Try to reconstruct one more time
        if (doubleCheck.rules && doubleCheck.rules.length > 0) {
          console.log(`🔄 Attempting to reconstruct configuration from ${doubleCheck.rules.length} rules...`);
          const reconstructed = this.reconstructConfigFromRules(doubleCheck.rules);
          
          // Check if reconstruction was successful - the structure has guardrails.rules
          const hasRules = reconstructed && 
            reconstructed.guardrails && 
            reconstructed.guardrails.rules && 
            Object.keys(reconstructed.guardrails.rules).length > 0;
          
          if (hasRules) {
            console.log(`✅ Successfully reconstructed configuration`);
            console.log(`   Rules categories: ${Object.keys(reconstructed.guardrails.rules).join(', ')}`);
            // Update the database
            try {
              await prismaClient.guardrail.update({
                where: { id: doubleCheck.id },
                data: { configuration: reconstructed }
              });
              console.log(`💾 Saved reconstructed configuration`);
              // Retry fetch
              const retryGuardrails = await this.fetchGuardrails(useCaseId, guardrailsId);
              if (retryGuardrails) {
                console.log(`✅ Guardrails loaded after reconstruction`);
                const guardrailsInfo = this.getGuardrailsInfo(retryGuardrails);
                console.log(`✅ Found guardrails:`, guardrailsInfo);
                // Continue with the retried guardrails
                const assessments = await this.fetchAssessments(useCaseId);
                const risks = this.analyzeRisks(assessments);
                const compliance = this.extractCompliance(assessments);
                const performance = this.extractPerformance(assessments, useCase);
                const testingContext = await this.fetchTestingContext(useCaseId);
                const organizational = this.buildOrganizationalContext(assessments, useCase);
                
                const context: EvaluationContext = {
                  useCase: {
                    id: useCase.id,
                    title: useCase.title,
                    description: useCase.proposedAISolution || '',
                    department: useCase.businessFunction || 'Unknown'
                  },
                  guardrails: retryGuardrails,
                  risks,
                  compliance,
                  performance,
                  testing: testingContext,
                  organizational
                };
                
                return context;
              }
            } catch (updateError) {
              console.error(`❌ Failed to save reconstructed configuration:`, updateError);
            }
          } else {
            console.error(`❌ Reconstruction failed - no valid rules structure`);
            console.error(`   Reconstructed structure:`, {
              hasGuardrails: !!reconstructed?.guardrails,
              hasRules: !!reconstructed?.guardrails?.rules,
              ruleKeys: reconstructed?.guardrails?.rules ? Object.keys(reconstructed.guardrails.rules) : []
            });
          }
        }
      }
      
      console.error(`❌ No guardrails found for use case: ${useCaseId}`);
      throw new Error(
        `No guardrails configuration found for use case: ${useCaseId}. ` +
        `Please go to the "AI Guardrails" tab and generate guardrails first before creating evaluations. ` +
        `If you already generated guardrails, try regenerating them to ensure they are properly saved.`
      );
    }

    const guardrailsInfo = this.getGuardrailsInfo(guardrails);
    console.log(`✅ Found guardrails:`, guardrailsInfo);

    // Fetch assessments
    const assessments = await this.fetchAssessments(useCaseId);

    // Analyze risks
    const risks = this.analyzeRisks(assessments);

    // Extract compliance requirements
    const compliance = this.extractCompliance(assessments);

    // Extract performance requirements
    const performance = this.extractPerformance(assessments, useCase);

    // Fetch testing context
    const testingContext = await this.fetchTestingContext(useCaseId);

    // Build organizational context
    const organizational = this.buildOrganizationalContext(assessments, useCase);

    const context: EvaluationContext = {
      useCase: {
        id: useCase.id,
        title: useCase.title,
        problemStatement: useCase.problemStatement || '',
        proposedSolution: useCase.proposedAISolution || '',
        keyBenefits: useCase.keyBenefits || '',
        currentState: useCase.currentState || '',
        desiredState: useCase.desiredState || '',
        successCriteria: useCase.successCriteria || [],
        keyAssumptions: useCase.keyAssumptions || [],
        primaryStakeholders: useCase.primaryStakeholders || [],
        secondaryStakeholders: useCase.secondaryStakeholders || [],
        confidenceLevel: useCase.confidenceLevel || 0,
        operationalImpact: useCase.operationalImpact || 0,
        productivityImpact: useCase.productivityImpact || 0,
        revenueImpact: useCase.revenueImpact || 0,
        systemCriticality: assessments.business?.systemCriticality || 'Standard',
        implementationComplexity: useCase.implementationComplexity || 0
      },
      guardrails: this.processGuardrails(guardrails),
      assessments,
      risks,
      compliance,
      performance,
      testingContext,
      organizational
    };

    console.log(`✅ Context built with ${context.guardrails.totalRules} guardrails, ${context.risks.identified.length} risks`);
    
    return context;
  }

  /**
   * Fetch use case data
   */
  private async fetchUseCase(useCaseId: string): Promise<any> {
    // Note: assessData is not a relation in Prisma schema - it's computed from Answer records
    // We fetch it separately using buildStepsDataFromAnswers if needed
    return await prismaClient.useCase.findUnique({
<<<<<<< HEAD
      where: { id: useCaseId },
      include: {
        // assessData removed; modern flows use template/question answers elsewhere
      }
=======
      where: { id: useCaseId }
      // Note: evaluations and guardrails relationships don't exist in schema
      // They are fetched separately in other methods
>>>>>>> 1f7f4aee
    });
  }

  /**
   * Fetch guardrails configuration
   */
  private async fetchGuardrails(useCaseId: string, guardrailsId?: string): Promise<GuardrailsConfig | null> {
    let guardrailRecord;

    if (guardrailsId) {
      console.log(`🔍 Fetching guardrails by ID: ${guardrailsId}`);
      console.log(`   ID type: ${typeof guardrailsId}, length: ${guardrailsId?.length || 0}`);
      guardrailRecord = await prismaClient.guardrail.findUnique({
        where: { id: guardrailsId },
        include: { rules: true }
      });
      
      if (!guardrailRecord) {
        console.warn(`⚠️ Guardrail not found by ID: ${guardrailsId}`);
        console.warn(`   Will try useCaseId lookup as fallback`);
        
        // Debug: Check if there are any guardrails with similar IDs
        const allGuardrails = await prismaClient.guardrail.findMany({
          where: { useCaseId },
          select: { id: true, useCaseId: true, createdAt: true },
          orderBy: { createdAt: 'desc' },
          take: 5
        });
        console.warn(`   Available guardrails for useCaseId ${useCaseId}:`, allGuardrails.map(g => ({ id: g.id, createdAt: g.createdAt })));
        if (allGuardrails.length > 0) {
          console.warn(`   Latest guardrail ID: ${allGuardrails[0].id}`);
          console.warn(`   Requested ID matches latest: ${allGuardrails[0].id === guardrailsId}`);
        }
      } else {
        console.log(`✅ Found guardrail by ID: ${guardrailRecord.id}`);
        console.log(`   Status: ${guardrailRecord.status}`);
        console.log(`   Rules count: ${guardrailRecord.rules?.length || 0}`);
      }
    }

    // If no ID provided or not found by ID, get the latest guardrails for the use case
    if (!guardrailRecord) {
      console.log(`🔍 Fetching latest guardrails for use case: ${useCaseId}`);
      guardrailRecord = await prismaClient.guardrail.findFirst({
        where: { useCaseId },
        orderBy: { createdAt: 'desc' },
        include: { rules: true }
      });

      if (guardrailRecord) {
        console.log(`✅ Found guardrail record with ID: ${guardrailRecord.id}`);
        console.log(`   Status: ${guardrailRecord.status}`);
        console.log(`   Rules count: ${guardrailRecord.rules?.length || 0}`);
      } else {
        console.log(`❌ No guardrail records found for use case: ${useCaseId}`);

        // Try to list all guardrails to debug
        const allGuardrails = await prismaClient.guardrail.findMany({
          select: { id: true, useCaseId: true }
        });
        console.log(`   Total guardrails in database: ${allGuardrails.length}`);
        if (allGuardrails.length > 0) {
          console.log(`   Sample guardrails:`, allGuardrails.slice(0, 3));
        }
      }
    }

    if (!guardrailRecord) {
      console.log(`❌ No guardrail record found`);
      return null;
    }

    // Check what data we have
    console.log(`📊 Guardrail record analysis:`, {
      id: guardrailRecord.id,
      hasConfiguration: !!guardrailRecord.configuration,
      configType: typeof guardrailRecord.configuration,
      hasRules: !!guardrailRecord.rules,
      rulesCount: guardrailRecord.rules?.length || 0
    });

    // If we have a valid configuration, return it
    let config = guardrailRecord.configuration;
    
    // Handle case where configuration might be a JSON string
    if (typeof config === 'string' && config.trim().length > 0) {
      try {
        config = JSON.parse(config);
        console.log(`📝 Parsed configuration from JSON string`);
      } catch (e) {
        console.warn(`⚠️ Failed to parse configuration string:`, e);
        config = null;
      }
    }
    
    // Check if configuration is valid (not null, not empty object, has content)
    if (config && typeof config === 'object' && config !== null) {
      // Check if it's an empty object
      const configKeys = Object.keys(config);
      const hasGuardrails = (config as any).guardrails && typeof (config as any).guardrails === 'object';
      const hasRules = hasGuardrails && (config as any).guardrails.rules && Object.keys((config as any).guardrails.rules || {}).length > 0;
      const hasMetadata = (config as any).metadata || (config as any).reasoning || (config as any).confidence;
      
      if (configKeys.length > 0 && (hasRules || hasMetadata || hasGuardrails)) {
        console.log(`✅ Using configuration from database (${configKeys.length} top-level keys)`);
        if (hasRules) {
          console.log(`   Rules categories: ${Object.keys((config as any).guardrails.rules || {}).join(', ')}`);
        }
        return config as GuardrailsConfig;
      } else {
        console.log(`⚠️ Configuration exists but appears to be empty or invalid, will try to reconstruct`);
        console.log(`   Has guardrails: ${hasGuardrails}, Has rules: ${hasRules}, Has metadata: ${hasMetadata}`);
      }
    }

    // Fallback: If configuration is missing but we have rules, reconstruct it
    if (guardrailRecord.rules && guardrailRecord.rules.length > 0) {
      console.log(`⚙️ Configuration missing, reconstructing from ${guardrailRecord.rules.length} rules`);

      const reconstructedConfig = this.reconstructConfigFromRules(guardrailRecord.rules);

      // Optionally update the database with the reconstructed config
      try {
        await prismaClient.guardrail.update({
          where: { id: guardrailRecord.id },
          data: { configuration: reconstructedConfig }
        });
        console.log(`💾 Saved reconstructed configuration to database`);
      } catch (updateError) {
        console.warn(`⚠️ Could not save reconstructed config:`, updateError);
      }

      return reconstructedConfig;
    }

    // Neither configuration nor rules exist
    console.log(`❌ Guardrail record has neither configuration nor rules`);
    return null;
  }

  /**
   * Reconstruct GuardrailsConfig from database rules
   */
  private reconstructConfigFromRules(rules: any[]): GuardrailsConfig {
    const rulesByCategory: Record<string, any[]> = {
      critical: [],
      high: [],
      medium: [],
      low: [],
      operational: [],
      ethical: [],
      economic: [],
      evolutionary: []
    };

    // Group rules by severity and type
    rules.forEach(rule => {
      const guardrail = {
        id: rule.id,
        type: rule.type,
        severity: rule.severity,
        rule: rule.rule,
        description: rule.description,
        rationale: rule.rationale,
        implementation: rule.implementation || {
          platform: ['all'],
          configuration: {},
          monitoring: []
        },
        conditions: rule.conditions,
        exceptions: rule.exceptions,
        status: rule.status
      };

      // Add to severity category
      if (rule.severity && rulesByCategory[rule.severity]) {
        rulesByCategory[rule.severity].push(guardrail);
      }

      // Also add to type-based categories
      if (['performance', 'cost_control', 'operational', 'integration'].includes(rule.type)) {
        rulesByCategory.operational.push(guardrail);
      }
      if (['ethical', 'bias_mitigation', 'bias_testing'].includes(rule.type)) {
        rulesByCategory.ethical.push(guardrail);
      }
      if (rule.type === 'cost_control') {
        rulesByCategory.economic.push(guardrail);
      }
    });

    return {
      guardrails: {
        version: '2.0.0',
        platform: 'multi-platform',
        rules: rulesByCategory,
        deployment: {
          stages: ['development', 'staging', 'production'],
          rollback: {
            triggers: ['error_rate > 5%'],
            strategy: 'gradual'
          }
        },
        monitoring: [],
        documentation: {
          rationale: 'Reconstructed from database rules',
          tradeoffs: [],
          assumptions: []
        }
      },
      reasoning: {
        timestamp: new Date().toISOString(),
        agentContributions: [],
        conflictsResolved: [],
        assumptions: ['Configuration reconstructed from saved rules']
      },
      confidence: {
        overall: 0.8,
        breakdown: {
          dataCompleteness: 0.8,
          regulatoryAlignment: 0.8,
          technicalFeasibility: 0.8,
          businessViability: 0.8
        },
        uncertainties: ['Configuration was reconstructed from rules']
      },
      metadata: {
        generatedAt: new Date().toISOString(),
        version: '2.0.0',
        agents: ['database-reconstruction'],
        contextComplexity: 5
      }
    } as GuardrailsConfig;
  }

  /**
   * Fetch all assessments for the use case
   */
  private async fetchAssessments(useCaseId: string): Promise<any> {
<<<<<<< HEAD
    // Legacy assess table removed from dependency. Return empty buckets; higher layers use answers/templates directly.
    return {
      technical: null,
      business: null,
      ethical: null,
      risk: null,
      data: null,
      compliance: null
=======
    // Build stepsData from Answer records (replacing Assess table)
    const { buildStepsDataFromAnswers } = await import('@/lib/mappers/answers-to-steps');
    let stepsData: any;
    
    try {
      stepsData = await buildStepsDataFromAnswers(useCaseId);
    } catch (error) {
      console.error('Error building stepsData from answers:', error);
      return {
        technical: null,
        business: null,
        ethical: null,
        risk: null,
        data: null,
        compliance: null
      };
    }

    // If no stepsData, return empty assessments
    if (!stepsData) {
      return {
        technical: null,
        business: null,
        ethical: null,
        risk: null,
        data: null,
        compliance: null
      };
    }

    console.log('🧹 Cleaning assessment data loaded from database...');

    // The stepsData contains assessment data organized by steps
    // Map the steps to our assessment categories and clean each one
    const assessmentMap: any = {
      technical: stepsData?.step2 ? cleanAssessmentData(stepsData.step2, { logChanges: false }) : null,
      business: stepsData?.step3 ? cleanAssessmentData(stepsData.step3, { logChanges: false }) : null,
      ethical: stepsData?.step4 ? cleanAssessmentData(stepsData.step4, { logChanges: false }) : null,
      risk: stepsData?.step5 ? cleanAssessmentData(stepsData.step5, { logChanges: false }) : null,
      data: stepsData?.step1 ? cleanAssessmentData(stepsData.step1, { logChanges: false }) : null,
      compliance: stepsData?.compliance ? cleanAssessmentData(stepsData.compliance, { logChanges: false }) : null
>>>>>>> 1f7f4aee
    };
  }

  /**
   * Analyze risks from assessments
   */
  private analyzeRisks(assessments: any): EvaluationContext['risks'] {
    const risks: Array<{
      category: string;
      severity: string;
      description: string;
      mitigation: string;
    }> = [];

    // Extract risks from risk assessment
    if (assessments.risk?.technicalRisks) {
      assessments.risk.technicalRisks.forEach((risk: any) => {
        risks.push({
          category: 'Technical',
          severity: risk.impact || 'medium',
          description: risk.risk || risk.description || '',
          mitigation: risk.mitigation || ''
        });
      });
    }

    // Extract risks from ethical assessment
    if (assessments.ethical?.ethicalRisks) {
      assessments.ethical.ethicalRisks.forEach((risk: any) => {
        risks.push({
          category: 'Ethical',
          severity: risk.severity || 'medium',
          description: risk.risk || risk.description || '',
          mitigation: risk.mitigation || ''
        });
      });
    }

    // Extract model risks
    if (assessments.risk?.modelRisks) {
      Object.entries(assessments.risk.modelRisks).forEach(([key, value]: [string, any]) => {
        if (value && value !== 'Low') {
          risks.push({
            category: 'Model',
            severity: value === 'High' ? 'critical' : value === 'Medium' ? 'high' : 'medium',
            description: key,
            mitigation: `Monitor and mitigate ${key}`
          });
        }
      });
    }

    const criticalCount = risks.filter(r => r.severity === 'critical').length;
    const highCount = risks.filter(r => r.severity === 'high').length;

    return {
      identified: risks,
      criticalCount,
      highCount,
      residualRiskLevel: criticalCount > 0 ? 'High' : highCount > 2 ? 'Medium' : 'Low'
    };
  }

  /**
   * Extract compliance requirements
   */
  private extractCompliance(assessments: any): EvaluationContext['compliance'] {
    const frameworks: string[] = [];
    const requirements: string[] = [];
    const jurisdictions: string[] = [];

    // Extract from risk assessment
    if (assessments.risk?.dataProtection) {
      if (assessments.risk.dataProtection.gdprCompliant) {
        frameworks.push('GDPR');
        jurisdictions.push('EU');
      }
      if (assessments.risk.dataProtection.hipaaCompliant) {
        frameworks.push('HIPAA');
        jurisdictions.push('US');
      }
      if (assessments.risk.dataProtection.jurisdictions) {
        jurisdictions.push(...assessments.risk.dataProtection.jurisdictions);
      }
    }

    // Extract from compliance assessment
    if (assessments.compliance) {
      if (assessments.compliance.euAiAct) frameworks.push('EU AI Act');
      if (assessments.compliance.iso42001) frameworks.push('ISO 42001');
      if (assessments.compliance.uaeAi) frameworks.push('UAE AI Regulation');
      
      if (assessments.compliance.requirements) {
        requirements.push(...assessments.compliance.requirements);
      }
    }

    return {
      frameworks: [...new Set(frameworks)],
      requirements: [...new Set(requirements)],
      jurisdictions: [...new Set(jurisdictions)]
    };
  }

  /**
   * Extract performance requirements
   */
  private extractPerformance(assessments: any, useCase: any): EvaluationContext['performance'] {
    return {
      responseTimeRequirement: assessments.business?.responseTimeRequirement || '1000ms',
      availabilityRequirement: assessments.business?.availabilityRequirement || '99.9%',
      concurrentUsers: assessments.business?.concurrentUsers || 100,
      expectedRequestsPerDay: assessments.technical?.expectedRequestsPerDay || 10000,
      latencyThreshold: assessments.technical?.latencyThreshold || 1000
    };
  }

  /**
   * Fetch testing context from previous evaluations
   */
  private async fetchTestingContext(useCaseId: string): Promise<EvaluationContext['testingContext']> {
    const evaluations = await prismaClient.evaluation.findMany({
      where: { 
        useCaseId, 
        status: 'completed' 
      },
      orderBy: { createdAt: 'desc' },
      take: 10,
      include: {
        results: true
      }
    });

    if (evaluations.length === 0) {
      return {
        previousEvaluations: 0,
        requiredCoverage: 80
      };
    }

    // Calculate average pass rate
    let totalTests = 0;
    let passedTests = 0;
    const failurePatterns: Map<string, number> = new Map();

    evaluations.forEach(evaluation => {
      if (evaluation.summary && typeof evaluation.summary === 'object') {
        const summary = evaluation.summary as any;
        totalTests += summary.totalTests || 0;
        passedTests += summary.passed || 0;
      }

      // Analyze failure patterns
      evaluation.results.forEach(result => {
        if (!result.passed && result.category) {
          const count = failurePatterns.get(result.category) || 0;
          failurePatterns.set(result.category, count + 1);
        }
      });
    });

    // Identify common failure patterns
    const commonFailurePatterns = Array.from(failurePatterns.entries())
      .sort((a, b) => b[1] - a[1])
      .slice(0, 5)
      .map(([pattern]) => pattern);

    // Identify critical test gaps based on failures
    const criticalTestGaps = this.identifyTestGaps(evaluations);

    return {
      previousEvaluations: evaluations.length,
      lastEvaluationDate: evaluations[0]?.createdAt,
      averagePassRate: totalTests > 0 ? (passedTests / totalTests) * 100 : 0,
      commonFailurePatterns,
      criticalTestGaps,
      requiredCoverage: 80
    };
  }

  /**
   * Identify test gaps from previous evaluations
   */
  private identifyTestGaps(evaluations: any[]): string[] {
    const gaps: string[] = [];
    
    // Analyze what types of tests are missing or failing frequently
    const testCategories = ['safety', 'performance', 'compliance', 'ethics', 'security', 'cost'];
    const categoryResults: Map<string, { total: number; passed: number }> = new Map();

    evaluations.forEach(evaluation => {
      evaluation.results.forEach((result: any) => {
        const category = result.category || 'unknown';
        const current = categoryResults.get(category) || { total: 0, passed: 0 };
        current.total++;
        if (result.passed) current.passed++;
        categoryResults.set(category, current);
      });
    });

    // Identify categories with low pass rates or no tests
    testCategories.forEach(category => {
      const results = categoryResults.get(category);
      if (!results || results.total === 0) {
        gaps.push(`No ${category} tests found`);
      } else if (results.passed / results.total < 0.5) {
        gaps.push(`Low pass rate in ${category} tests`);
      }
    });

    return gaps;
  }

  /**
   * Build organizational context
   */
  private buildOrganizationalContext(assessments: any, useCase: any): EvaluationContext['organizational'] {
    const riskAppetite = assessments.risk?.riskAppetite || 
                        assessments.business?.riskTolerance || 
                        'moderate';
    
    const maturityLevel = this.assessMaturityLevel(assessments, useCase);
    
    return {
      riskAppetite,
      maturityLevel,
      testingBudget: assessments.business?.testingBudget,
      requiredCoverage: riskAppetite === 'low' ? 95 : riskAppetite === 'high' ? 70 : 85
    };
  }

  /**
   * Assess organizational AI maturity level
   */
  private assessMaturityLevel(assessments: any, useCase: any): string {
    let score = 0;
    
    // Check technical maturity
    if (assessments.technical?.existingAISystems > 0) score += 2;
    if (assessments.technical?.mlOpsCapability) score += 2;
    if (assessments.technical?.dataQuality === 'high') score += 1;
    
    // Check process maturity
    if (assessments.business?.governanceStructure) score += 2;
    if (assessments.risk?.riskManagementProcess) score += 1;
    
    // Check experience
    // Note: evaluations relationship doesn't exist in schema,
    // would need separate query if needed
    // if (useCase.evaluations?.length > 5) score += 2;
    
    if (score >= 8) return 'Advanced';
    if (score >= 5) return 'Intermediate';
    if (score >= 2) return 'Developing';
    return 'Initial';
  }

  /**
   * Get summary info about guardrails for logging
   */
  private getGuardrailsInfo(guardrails: GuardrailsConfig): any {
    const rulesObject = this.extractRulesObject(guardrails);
    let totalRules = 0;
    const categories: string[] = [];

    if (rulesObject) {
      Object.entries(rulesObject).forEach(([category, rules]) => {
        if (Array.isArray(rules) && rules.length > 0) {
          categories.push(`${category}(${rules.length})`);
          totalRules += rules.length;
        }
      });
    }

    return {
      totalRules,
      categories: categories.join(', '),
      structure: guardrails?.guardrails?.rules ? 'nested' : guardrails?.rules ? 'direct' : 'unknown'
    };
  }

  /**
   * Extract rules object from guardrails config (handles multiple formats)
   */
  private extractRulesObject(guardrails: GuardrailsConfig): any {
    // The guardrails configuration can be in different formats depending on the source
    // Check for nested structure first (from API), then direct structure (from DB)

    if (guardrails?.guardrails?.rules) {
      // Structure from API: { guardrails: { rules: {...} } }
      return guardrails.guardrails.rules;
    }

    if (guardrails?.rules) {
      // Direct structure from DB: { rules: {...} }
      return guardrails.rules;
    }

    if ((guardrails as any)?.guardrails && typeof (guardrails as any).guardrails === 'object') {
      // Sometimes the configuration is { guardrails: {...} } without nested rules
      const g = (guardrails as any).guardrails;
      if (g.rules) {
        return g.rules;
      }
    }

    return null;
  }

  /**
   * Process guardrails into structured format
   */
  private processGuardrails(guardrails: GuardrailsConfig): EvaluationContext['guardrails'] {
    const allRules: any[] = [];
    const rulesByType: Record<string, number> = {};
    const enforcementStrategies: Set<string> = new Set();

    // Debug log the guardrails structure
    console.log('📋 Processing guardrails structure:', JSON.stringify(Object.keys(guardrails || {})));

    const rulesObject = this.extractRulesObject(guardrails);

    // Extract all rules
    if (rulesObject) {
      console.log('📂 Rules categories found:', Object.keys(rulesObject));
      Object.entries(rulesObject).forEach(([category, rules]) => {
        if (Array.isArray(rules)) {
          console.log(`  └─ ${category}: ${rules.length} rules`);
          allRules.push(...rules);
          rules.forEach((rule: any) => {
            const type = rule.type || category;
            rulesByType[type] = (rulesByType[type] || 0) + 1;

            // Extract enforcement strategies
            if (rule.implementation?.enforcement) {
              enforcementStrategies.add(rule.implementation.enforcement);
            }
          });
        }
      });
    } else {
      console.warn('⚠️ No rules found in guardrails configuration');
      console.log('Configuration keys:', Object.keys(guardrails || {}));

      // If guardrails were reconstructed, they should have rules
      // This might indicate a deeper issue
      if (guardrails?.metadata?.agents?.includes('database-reconstruction')) {
        console.warn('⚠️ Guardrails were reconstructed but have no rules - this is unexpected');
      }
    }

    const criticalRules = allRules.filter(r => r.severity === 'critical').length;

    console.log(`✅ Processed ${allRules.length} total rules (${criticalRules} critical)`);

    return {
      configuration: guardrails,
      totalRules: allRules.length,
      criticalRules,
      rulesByType,
      enforcementStrategies: Array.from(enforcementStrategies)
    };
  }
}<|MERGE_RESOLUTION|>--- conflicted
+++ resolved
@@ -256,16 +256,9 @@
     // Note: assessData is not a relation in Prisma schema - it's computed from Answer records
     // We fetch it separately using buildStepsDataFromAnswers if needed
     return await prismaClient.useCase.findUnique({
-<<<<<<< HEAD
-      where: { id: useCaseId },
-      include: {
-        // assessData removed; modern flows use template/question answers elsewhere
-      }
-=======
       where: { id: useCaseId }
       // Note: evaluations and guardrails relationships don't exist in schema
       // They are fetched separately in other methods
->>>>>>> 1f7f4aee
     });
   }
 
@@ -505,16 +498,6 @@
    * Fetch all assessments for the use case
    */
   private async fetchAssessments(useCaseId: string): Promise<any> {
-<<<<<<< HEAD
-    // Legacy assess table removed from dependency. Return empty buckets; higher layers use answers/templates directly.
-    return {
-      technical: null,
-      business: null,
-      ethical: null,
-      risk: null,
-      data: null,
-      compliance: null
-=======
     // Build stepsData from Answer records (replacing Assess table)
     const { buildStepsDataFromAnswers } = await import('@/lib/mappers/answers-to-steps');
     let stepsData: any;
@@ -556,8 +539,11 @@
       risk: stepsData?.step5 ? cleanAssessmentData(stepsData.step5, { logChanges: false }) : null,
       data: stepsData?.step1 ? cleanAssessmentData(stepsData.step1, { logChanges: false }) : null,
       compliance: stepsData?.compliance ? cleanAssessmentData(stepsData.compliance, { logChanges: false }) : null
->>>>>>> 1f7f4aee
     };
+
+    console.log('✅ Assessment data cleaned - only user-filled fields loaded');
+
+    return assessmentMap;
   }
 
   /**
