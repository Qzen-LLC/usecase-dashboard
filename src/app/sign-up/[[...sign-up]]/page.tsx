--- conflicted
+++ resolved
@@ -3,12 +3,8 @@
 import { SignUp } from "@/components/auth";
 import { useSearchParams } from "next/navigation";
 import { useEffect } from "react";
-<<<<<<< HEAD
-import { useUser } from "@clerk/nextjs";
+import { useUserClient } from "@/hooks/useAuthClient";
 import { QubeLandingLayout } from "@/components/QubeLandingLayout";
-=======
-import { useUserClient } from "@/hooks/useAuthClient";
->>>>>>> aa4c95fd
 
 export default function SignUpPage() {
   const searchParams = useSearchParams();
@@ -73,7 +69,6 @@
   };
 
   return (
-<<<<<<< HEAD
     <QubeLandingLayout>
       <div className="-mt-10 md:-mt-16">
       
@@ -112,37 +107,6 @@
           display: none !important;
         }
       `}</style>
-=======
-    <div className="flex min-h-screen items-center justify-center bg-white">
-      <div className="w-full max-w-md">
-        <SignUp 
-          appearance={{
-            variables: {
-              colorBackground: '#ffffff',
-              colorText: '#000000',
-              colorInputBackground: '#ffffff',
-              colorInputText: '#000000',
-              colorInputBorder: 'hsl(var(--border))',
-              colorPrimary: '#2563eb',
-            },
-            elements: {
-                    card: "bg-white text-black border border-gray-200 shadow-lg",
-      headerTitle: "text-black",
-              headerSubtitle: "text-gray-600",
-              dividerLine: "bg-gray-200",
-              dividerText: "text-black",
-              formFieldLabel: "text-black",
-                      formFieldInput: "bg-white text-black placeholder:text-gray-500 border-gray-200 focus:ring-2 focus:ring-blue-500 focus:border-blue-500",
-        socialButtonsBlockButton: "bg-white text-black border border-gray-300 hover:bg-gray-50",
-        socialButtonsBlockButtonText: "text-black",
-              footer: "text-black",
-              formButtonPrimary: "bg-black hover:bg-gray-800 text-white",
-            },
-          }}
-          fallbackRedirectUrl={redirectUrl}
-          signInUrl="/sign-in"
-        />
->>>>>>> aa4c95fd
       </div>
     </QubeLandingLayout>
   );
