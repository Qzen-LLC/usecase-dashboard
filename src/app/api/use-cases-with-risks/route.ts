--- conflicted
+++ resolved
@@ -69,13 +69,8 @@
         },
         answers: {
           include: {
-<<<<<<< HEAD
-            question: { select: { type: true, text: true, stage: true } },
-            questionTemplate: { select: { type: true, text: true, stage: true } }
-=======
             question: true,
             questionTemplate: true,
->>>>>>> 1f7f4aee
           }
         }
       },
