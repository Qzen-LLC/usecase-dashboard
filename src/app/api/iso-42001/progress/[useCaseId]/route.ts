import { NextResponse } from 'next/server';
import { withAuth } from '@/lib/auth-gateway';
import { prismaClient } from '@/utils/db';


export const GET = withAuth(async (
  request: Request,
  { params, auth }: { params: Promise<{ useCaseId: string }>, auth: any }
) => {
  try {
    // auth context is provided by withAuth wrapper

<<<<<<< HEAD
    const { params } = await Promise.resolve(context as any);
=======
>>>>>>> aa4c95fd
    const { useCaseId } = await params;

    // Check if use case exists and user has access
    const userRecord = await prismaClient.user.findUnique({
      where: { clerkId: auth.userId! },
      include: { organization: true }
    });

    if (!userRecord) {
      return NextResponse.json({ error: 'User not found' }, { status: 404 });
    }

    // Verify use case exists and user has access
    const useCase = await prismaClient.useCase.findUnique({
      where: { id: useCaseId },
    });

    if (!useCase) {
      return NextResponse.json({ 
        status: 'not_available',
        message: 'Use case not found',
        error: 'USE_CASE_NOT_FOUND'
      }, { status: 404 });
    }

    // Check permission
    const hasPermission = userRecord.role === 'QZEN_ADMIN' || 
                         (userRecord.role === 'ORG_ADMIN' && useCase.organizationId === userRecord.organizationId) ||
                         (userRecord.role === 'ORG_USER' && useCase.organizationId === userRecord.organizationId) ||
                         useCase.userId === userRecord.id;

    if (!hasPermission) {
      return NextResponse.json({ error: 'Access denied' }, { status: 403 });
    }

    // Find ISO 42001 assessment progress
    const assessment = await prismaClient.iso42001Assessment.findUnique({
      where: { useCaseId },
      select: {
        id: true,
        status: true,
        progress: true,
        updatedAt: true
      }
    });

    if (!assessment) {
      return NextResponse.json({
        id: null,
        status: 'not_started',
        progress: 0,
        updatedAt: null
      });
    }

    return NextResponse.json(assessment);
  } catch (error) {
    console.error('Error fetching ISO 42001 progress:', error);
    return NextResponse.json(
      { error: 'Failed to fetch progress' },
      { status: 500 }
    );
  }
}, { requireUser: true });<|MERGE_RESOLUTION|>--- conflicted
+++ resolved
@@ -10,10 +10,7 @@
   try {
     // auth context is provided by withAuth wrapper
 
-<<<<<<< HEAD
     const { params } = await Promise.resolve(context as any);
-=======
->>>>>>> aa4c95fd
     const { useCaseId } = await params;
 
     // Check if use case exists and user has access
