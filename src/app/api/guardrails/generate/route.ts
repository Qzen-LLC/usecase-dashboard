<<<<<<< HEAD
import { NextRequest, NextResponse } from 'next/server';
import { GuardrailsOrchestrator } from '@/lib/agents/guardrails-orchestrator';
=======
import { withAuth } from '@/lib/auth-gateway';
import { GuardrailsEngine } from '@/lib/agents/guardrails-engine';
>>>>>>> aa4c95fd
import { ComprehensiveAssessment } from '@/lib/agents/types';
import { prismaClient } from '@/utils/db';

import { ContextAggregator } from '@/lib/guardrails/context-aggregator';

export const POST = withAuth(async (request: Request, { auth }) => {
  try {
    // Check authentication
    // auth context is provided by withAuth wrapper

    const body = await request.json();
    const { useCaseId, assessmentData, useCase: frontendUseCase } = body;

    if (!useCaseId) {
      return new Response(JSON.stringify({ error: 'Missing use case ID' }), { status: 400, headers: { 'Content-Type': 'application/json' } });
    }

    // Check if LLM is configured FIRST - no point continuing without it
    if (!process.env.OPENAI_API_KEY) {
      return new Response(JSON.stringify({
        success: false,
        error: 'LLM_CONFIGURATION_REQUIRED',
        message: 'Guardrail generation requires LLM configuration. Please set up your OpenAI API key.',
        instructions: 'Add OPENAI_API_KEY to your environment variables (.env file)',
        requiresConfiguration: true
      }), { status: 503, headers: { 'Content-Type': 'application/json' } });
    }

    // Build complete context using the aggregator
    console.log('📊 Building comprehensive context for guardrail generation...');
    const aggregator = new ContextAggregator();
    const currentUser = await prismaClient.user.findUnique({ where: { clerkId: auth.userId! } });
    const currentEmail = currentUser?.email || 'user';
    const completeContext = await aggregator.buildCompleteContext(
      useCaseId,
      assessmentData,
      currentEmail
    );

    // Transform to ComprehensiveAssessment format for the engine
    // Now includes COMPLETE use case data
    const comprehensiveAssessment: ComprehensiveAssessment = {
      useCaseId,
      useCaseTitle: completeContext.useCase.title,
      department: completeContext.useCase.businessFunction || 'Unknown',
      owner: currentEmail || 'Unknown',
      
      // Core use case data - NOW INCLUDED!
      problemStatement: completeContext.useCase.problemStatement,
      proposedSolution: completeContext.useCase.proposedAISolution,
      currentState: completeContext.useCase.currentState,
      desiredState: completeContext.useCase.desiredState,
      successCriteria: completeContext.useCase.successCriteria,
      keyAssumptions: completeContext.useCase.keyAssumptions,
      keyBenefits: completeContext.useCase.keyBenefits || '',
      requiredResources: completeContext.useCase.requiredResources,
      
      // Stakeholders
      primaryStakeholders: completeContext.useCase.primaryStakeholders,
      secondaryStakeholders: completeContext.useCase.secondaryStakeholders,
      
      // Impact scores
      confidenceLevel: completeContext.useCase.confidenceLevel,
      operationalImpact: completeContext.useCase.operationalImpactScore,
      productivityImpact: completeContext.useCase.productivityImpactScore,
      revenueImpact: completeContext.useCase.revenueImpactScore,
      implementationComplexity: completeContext.useCase.implementationComplexity,
      
      // Timeline and costs
      timeline: completeContext.useCase.estimatedTimeline,
      initialCost: completeContext.useCase.initialCost || '',
      initialROI: completeContext.useCase.initialROI,
      
      // All assessments
      technicalFeasibility: completeContext.assessments.technical || {},
      businessFeasibility: completeContext.assessments.business || {},
      ethicalImpact: completeContext.assessments.ethical || {},
      riskAssessment: completeContext.assessments.risk || {},
      dataReadiness: completeContext.assessments.data || {},
      roadmapPosition: completeContext.assessments.roadmap || {},
      budgetPlanning: completeContext.assessments.budget || {},
      
      // Organization policies from actual data
      organizationPolicies: completeContext.organization?.policies || {
        responsibleAI: ['Transparency', 'Accountability', 'Fairness', 'Privacy'],
        prohibitedUses: [
          'No automated decisions without human oversight',
          'No biometric identification without consent',
          'No discriminatory profiling'
        ],
        requiredSafeguards: [
          'Bias detection and mitigation',
          'Incident response procedures',
          'Performance monitoring',
          'Human oversight mechanisms'
        ],
        complianceFrameworks: ['GDPR', 'ISO 42001']
      } as any,
      
      // Add governance context
      approvalStatus: completeContext.governance.finalQualification,
      approvalConditions: [
        completeContext.governance.approvals?.governance?.comment,
        completeContext.governance.approvals?.risk?.comment,
        completeContext.governance.approvals?.legal?.comment,
        completeContext.governance.approvals?.business?.comment
      ].filter((x): x is string => !!x),
      
      // Add risk context
      identifiedRisks: completeContext.risks.identified,
      residualRiskLevel: completeContext.risks.residualRiskLevel,
      
      // Add financial context
      financialConstraints: completeContext.financial ? {
        budget: completeContext.financial.budgetRange,
        roi: completeContext.financial.roi,
        totalInvestment: completeContext.financial.totalInvestment
      } : undefined,
      
      // Add compliance context
      complianceRequirements: {
        euAiAct: completeContext.compliance.euAiAct,
        iso42001: completeContext.compliance.iso42001,
        uaeAi: completeContext.compliance.uaeAi,
        hipaa: completeContext.compliance.hipaa,
        gdpr: completeContext.compliance.gdpr
      }
    };

<<<<<<< HEAD
    // Initialize the multi-agent orchestrator
    const orchestrator = new GuardrailsOrchestrator();
=======
    // Initialize the guardrails engine - will throw if no API key
    let engine;
    try {
      engine = new GuardrailsEngine();
    } catch (engineError) {
      console.error('Failed to initialize guardrails engine:', engineError);
      return new Response(JSON.stringify({
        success: false,
        error: 'LLM_INITIALIZATION_FAILED',
        message: engineError instanceof Error ? engineError.message : 'Failed to initialize LLM service',
        requiresConfiguration: true
      }), { status: 503, headers: { 'Content-Type': 'application/json' } });
    }
>>>>>>> aa4c95fd

    // Generate guardrails using the 10-agent system with COMPLETE context
    console.log(`🚀 Generating comprehensive guardrails for use case: ${useCaseId}`);
    const enabledComplianceCount = Object.values(completeContext.compliance as any).filter(Boolean).length;
    console.log(`📊 Context includes: ${completeContext.risks.identified.length} risks, ` +
                `${enabledComplianceCount} compliance frameworks, ` +
                `${completeContext.useCase.primaryStakeholders.length + completeContext.useCase.secondaryStakeholders.length} stakeholders`);

    const guardrails = await orchestrator.generateGuardrails(comprehensiveAssessment);

    // Log successful generation
    console.log(`✅ Guardrails generated successfully for use case: ${useCaseId}`);
    console.log(`   - Total rules: ${Object.values(guardrails.guardrails.rules).flat().length}`);
    console.log(`   - Confidence: ${Math.round(guardrails.confidence.overall * 100)}%`);

    // Save guardrails to database
    try {
      // Create or update the guardrail record
      const guardrailRecord = await prismaClient.guardrail.upsert({
        where: {
          id: ((guardrails as any).id as string) || `${useCaseId}-${Date.now()}`
        },
        create: {
          useCaseId,
          name: 'AI Guardrails Configuration',
          description: `Generated guardrails for ${completeContext.useCase.title}`,
          approach: 'multi-agent',
          configuration: JSON.parse(JSON.stringify(guardrails)) as any,
          reasoning: JSON.parse(JSON.stringify((guardrails as any).reasoning || {})) as any,
          confidence: guardrails.confidence?.overall || 0.8,
          status: 'draft'
        },
        update: {
          configuration: JSON.parse(JSON.stringify(guardrails)) as any,
          reasoning: JSON.parse(JSON.stringify((guardrails as any).reasoning || {})) as any,
          confidence: guardrails.confidence?.overall || 0.8,
          status: 'draft',
          updatedAt: new Date()
        }
      });

      // Save individual rules if provided
      if (guardrails.guardrails?.rules) {
        // Delete existing rules for this guardrail
        await prismaClient.guardrailRule.deleteMany({
          where: { guardrailId: guardrailRecord.id }
        });

        // Flatten all rules from different categories
        const allRules: any[] = [];
        
        Object.entries(guardrails.guardrails.rules).forEach(([category, rules]: [string, any]) => {
          if (Array.isArray(rules)) {
            rules.forEach((rule: any) => {
              allRules.push({
                guardrailId: guardrailRecord.id,
                type: rule.type || category,
                severity: rule.severity || 'medium',
                rule: rule.rule || rule.name || 'Rule',
                description: rule.description || '',
                rationale: rule.rationale,
                implementation: rule.implementation || {},
                conditions: rule.conditions,
                exceptions: rule.exceptions
              });
            });
          }
        });

        if (allRules.length > 0) {
          await prismaClient.guardrailRule.createMany({
            data: allRules
          });
        }

        console.log(`💾 Saved ${allRules.length} guardrail rules to database`);
      }

      // Return guardrails with database ID
      return new Response(JSON.stringify({
        ...guardrails,
        id: guardrailRecord.id,
        saved: true,
        message: 'Guardrails generated and saved successfully'
      }), { headers: { 'Content-Type': 'application/json' } });

    } catch (saveError) {
      console.error('Error saving guardrails to database:', saveError);
      // Still return the generated guardrails even if save fails
      return new Response(JSON.stringify({
        ...guardrails,
        saved: false,
        saveError: 'Failed to save to database but guardrails were generated successfully'
      }), { headers: { 'Content-Type': 'application/json' } });
    }
  } catch (error) {
    console.error('Error generating guardrails:', error);
    return new Response(JSON.stringify({ error: 'Failed to generate guardrails', details: error instanceof Error ? error.message : 'Unknown error' }), { status: 500, headers: { 'Content-Type': 'application/json' } });
  }
}, { requireUser: true });<|MERGE_RESOLUTION|>--- conflicted
+++ resolved
@@ -1,10 +1,5 @@
-<<<<<<< HEAD
-import { NextRequest, NextResponse } from 'next/server';
+import { withAuth } from '@/lib/auth-gateway';
 import { GuardrailsOrchestrator } from '@/lib/agents/guardrails-orchestrator';
-=======
-import { withAuth } from '@/lib/auth-gateway';
-import { GuardrailsEngine } from '@/lib/agents/guardrails-engine';
->>>>>>> aa4c95fd
 import { ComprehensiveAssessment } from '@/lib/agents/types';
 import { prismaClient } from '@/utils/db';
 
@@ -134,24 +129,8 @@
       }
     };
 
-<<<<<<< HEAD
     // Initialize the multi-agent orchestrator
     const orchestrator = new GuardrailsOrchestrator();
-=======
-    // Initialize the guardrails engine - will throw if no API key
-    let engine;
-    try {
-      engine = new GuardrailsEngine();
-    } catch (engineError) {
-      console.error('Failed to initialize guardrails engine:', engineError);
-      return new Response(JSON.stringify({
-        success: false,
-        error: 'LLM_INITIALIZATION_FAILED',
-        message: engineError instanceof Error ? engineError.message : 'Failed to initialize LLM service',
-        requiresConfiguration: true
-      }), { status: 503, headers: { 'Content-Type': 'application/json' } });
-    }
->>>>>>> aa4c95fd
 
     // Generate guardrails using the 10-agent system with COMPLETE context
     console.log(`🚀 Generating comprehensive guardrails for use case: ${useCaseId}`);
