--- conflicted
+++ resolved
@@ -74,16 +74,9 @@
       };
       
       evaluationConfig = await engine.generateEvaluations(context, strategy);
-<<<<<<< HEAD
       
       const metaForLog = (evaluationConfig as any)?.metadata || {};
       console.log(`✅ LLM generation complete: ${metaForLog.totalScenarios ?? evaluationConfig.testSuites?.reduce((sum: number, s: any) => sum + (s.scenarios?.length || 0), 0) ?? 0} scenarios`);
-=======
-      const totalScenarios = Array.isArray(evaluationConfig?.testSuites)
-        ? evaluationConfig.testSuites.reduce((sum: number, suite: any) => sum + (suite?.scenarios?.length || 0), 0)
-        : 0;
-      console.log(`✅ LLM generation complete: ${totalScenarios} scenarios`);
->>>>>>> aa4c95fd
     }
 
     // Step 3: Save the generated evaluation configuration
@@ -110,32 +103,18 @@
     }
 
     // Step 4: Return the evaluation configuration
-<<<<<<< HEAD
     const meta = (evaluationConfig as any)?.metadata || {};
-=======
-    const totalScenarios = Array.isArray(evaluationConfig?.testSuites)
-      ? evaluationConfig.testSuites.reduce((sum: number, suite: any) => sum + (suite?.scenarios?.length || 0), 0)
-      : 0;
->>>>>>> aa4c95fd
     return NextResponse.json({
       success: true,
       evaluationConfig,
       summary: {
         totalSuites: evaluationConfig.testSuites.length,
-<<<<<<< HEAD
         totalScenarios: meta.totalScenarios ?? 
                        evaluationConfig.testSuites.reduce((sum: number, suite: any) => sum + (suite.scenarios?.length || 0), 0),
         coverage: meta.coverage ?? 'Not calculated',
         confidence: evaluationConfig.scoringFramework?.confidence?.overall || 0.85,
         generationMethod: useOrchestrator ? 'multi-agent' : 'direct-llm',
         estimatedDuration: meta.estimatedDuration ?? 
-=======
-        totalScenarios: totalScenarios,
-        coverage: (evaluationConfig as any).metadata?.coverage || 'Not calculated',
-        confidence: evaluationConfig.scoringFramework?.confidence?.overall || 0.85,
-        generationMethod: useOrchestrator ? 'multi-agent' : 'direct-llm',
-        estimatedDuration: (evaluationConfig as any).metadata?.estimatedDuration ||
->>>>>>> aa4c95fd
                           evaluationConfig.testSuites.length * 5000 // Rough estimate
       },
       message: 'Evaluation configuration generated successfully using AI'
@@ -214,14 +193,7 @@
       };
       if (useCaseId) whereClause.useCaseId = useCaseId;
       evaluation = await prismaClient.evaluation.findFirst({
-<<<<<<< HEAD
         where: whereClause,
-=======
-        where: { 
-          useCaseId: useCaseId as string,
-          description: { contains: 'LLM-powered' }
-        },
->>>>>>> aa4c95fd
         orderBy: { createdAt: 'desc' }
       });
     }
