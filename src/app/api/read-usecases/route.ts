--- conflicted
+++ resolved
@@ -3,13 +3,7 @@
 
 export async function GET(req: Request) {
     try {
-<<<<<<< HEAD
         const usecases = await prismaClient.useCase.findMany();
-=======
-        const db_res = await prismaClient.useCase.findMany();
-        const usecases = db_res;
-        console.log(usecases);  
->>>>>>> 12746bac
         return NextResponse.json(usecases);
     } catch (error) {
         console.error("Error Reading UseCases", error);
