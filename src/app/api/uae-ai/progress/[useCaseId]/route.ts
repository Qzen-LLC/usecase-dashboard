--- conflicted
+++ resolved
@@ -10,12 +10,8 @@
   try {
     // auth context is provided by withAuth wrapper
 
-<<<<<<< HEAD
     const { params } = await Promise.resolve(context as any);
     const { useCaseId } = await params;
-=======
-    const { useCaseId } = params;
->>>>>>> aa4c95fd
 
     // Check if use case exists and user has access
     const userRecord = await prismaClient.user.findUnique({
