generator client {
  provider = "prisma-client-js"
  output   = "../src/generated/prisma"
}

datasource db {
  provider = "postgresql"
  url      = env("DATABASE_URL")
}

model UseCase {
  id                       String              @id @default(uuid())
  title                    String
  problemStatement         String
  proposedAISolution       String
  currentState             String
  desiredState             String
  primaryStakeholders      String[]
  secondaryStakeholders    String[]
  successCriteria          String
  problemValidation        String
  solutionHypothesis       String
  keyAssumptions           String
  initialROI               String
  confidenceLevel          Int
  operationalImpactScore   Int
  productivityImpactScore  Int
  revenueImpactScore       Int
  implementationComplexity Int
  estimatedTimeline        String
  requiredResources        String
  createdAt                DateTime            @default(now())
  updatedAt                DateTime            @updatedAt
  priority                 String?
  stage                    String?
  businessFunction         String[]
  aiucId                   Int
  estimatedTimelineMonths  String?             @default("")
  initialCost              String?             @default("")
  keyBenefits              String?             @default("")
  plannedStartDate         String?             @default("")
  organizationId           String?
  userId                   String?
  businessFunction         String
  Approval                 Approval?
  assessData               Assess?
  euAiActAssessments       EuAiActAssessment?
  finopsData               FinOps?
  iso42001Assessments      Iso42001Assessment?
  PromptTemplate           PromptTemplate[]
  risks                    Risk[]
  uaeAiAssessments         UaeAiAssessment?
  organization             Organization?       @relation(fields: [organizationId], references: [id])
  user                     User?               @relation(fields: [userId], references: [id])
  promptTemplates          PromptTemplate[] // New relation for prompt engineering

  @@unique([aiucId, organizationId])
  @@unique([aiucId, userId])
  @@index([stage])
  @@index([priority])
  @@index([businessFunction])
  @@index([createdAt])
  @@index([updatedAt])
  @@index([stage, priority])
  @@index([businessFunction, stage])
  @@index([organizationId])
  @@index([userId])
  @@index([organizationId, userId])
}

model FinOps {
  useCaseId       String  @id
  ROI             Float
  netValue        Float
  apiCostBase     Float
  cumOpCost       Float
  cumValue        Float
  devCostBase     Float
  infraCostBase   Float
  opCostBase      Float
  totalInvestment Float
  valueBase       Float
  valueGrowthRate Float
  budgetRange     String?
  useCase         UseCase @relation(fields: [useCaseId], references: [id], onDelete: Cascade)
}

model Assess {
  useCaseId String   @id
  createdAt DateTime @default(now())
  stepsData Json
  updatedAt DateTime
  UseCase   UseCase  @relation(fields: [useCaseId], references: [id], onDelete: Cascade)
}

model Approval {
  id                 String   @id @default(uuid())
  useCaseId          String   @unique
  governanceName     String?
  governanceStatus   String?
  governanceComment  String?
  riskName           String?
  riskStatus         String?
  riskComment        String?
  legalName          String?
  legalStatus        String?
  legalComment       String?
  businessFunction   String?
  businessName       String?
  businessStatus     String?
  businessComment    String?
  finalQualification String?
  updatedAt          DateTime @updatedAt
  createdAt          DateTime @default(now())
  useCase            UseCase  @relation(fields: [useCaseId], references: [id], onDelete: Cascade)

  @@index([governanceStatus])
  @@index([riskStatus])
  @@index([legalStatus])
  @@index([businessStatus])
  @@index([finalQualification])
}

model Vendor {
  id               String            @id @default(uuid())
  name             String
  category         String
  website          String?
  contactPerson    String?
  contactEmail     String?
  assessmentDate   DateTime?
  overallScore     Float             @default(0.0)
  status           VendorStatus      @default(IN_ASSESSMENT)
  notes            String?
  createdAt        DateTime          @default(now())
  updatedAt        DateTime          @updatedAt
  organizationId   String?
  userId           String?
  approvalAreas    ApprovalArea[]
  assessmentScores AssessmentScore[]
  organization     Organization?     @relation(fields: [organizationId], references: [id])
  user             User?             @relation(fields: [userId], references: [id])

  @@index([status])
  @@index([category])
  @@index([createdAt])
  @@index([overallScore])
  @@index([category, status])
  @@index([userId])
  @@index([organizationId])
}

model AssessmentScore {
  id          String   @id @default(uuid())
  vendorId    String
  category    String
  subcategory String
  score       Int      @db.SmallInt
  comment     String?
  createdAt   DateTime @default(now())
  updatedAt   DateTime @updatedAt
  vendor      Vendor   @relation(fields: [vendorId], references: [id], onDelete: Cascade)

  @@unique([vendorId, category, subcategory])
}

model ApprovalArea {
  id           String           @id @default(uuid())
  vendorId     String
  area         ApprovalAreaType
  status       ApprovalStatus   @default(PENDING)
  approvedBy   String?
  approvedDate DateTime?
  comments     String?
  createdAt    DateTime         @default(now())
  updatedAt    DateTime         @updatedAt
  vendor       Vendor           @relation(fields: [vendorId], references: [id], onDelete: Cascade)

  @@unique([vendorId, area])
}

model EuAiActTopic {
  id          String            @id @default(uuid())
  topicId     String            @unique
  title       String
  description String
  orderIndex  Int
  subtopics   EuAiActSubtopic[]

  @@index([orderIndex])
}

model EuAiActSubtopic {
  id          String            @id @default(uuid())
  subtopicId  String            @unique
  title       String
  description String
  orderIndex  Int
  topicId     String
  questions   EuAiActQuestion[]
  topic       EuAiActTopic      @relation(fields: [topicId], references: [topicId])

  @@index([topicId, orderIndex])
}

model EuAiActQuestion {
  id         String          @id @default(uuid())
  questionId String          @unique
  question   String
  priority   String
  answerType String
  orderIndex Int
  subtopicId String
  answers    EuAiActAnswer[]
  subtopic   EuAiActSubtopic @relation(fields: [subtopicId], references: [subtopicId])

  @@index([subtopicId, orderIndex])
}

model EuAiActAnswer {
  id            String            @id @default(uuid())
  answer        String?
  evidenceFiles String[]
  status        String            @default("pending")
  createdAt     DateTime          @default(now())
  updatedAt     DateTime          @updatedAt
  questionId    String
  assessmentId  String
  assessment    EuAiActAssessment @relation(fields: [assessmentId], references: [id], onDelete: Cascade)
  question      EuAiActQuestion   @relation(fields: [questionId], references: [questionId])

  @@unique([questionId, assessmentId])
  @@index([assessmentId])
}

model EuAiActAssessment {
  id        String           @id @default(uuid())
  useCaseId String           @unique
  status    String           @default("in_progress")
  progress  Float            @default(0)
  createdAt DateTime         @default(now())
  updatedAt DateTime         @updatedAt
  answers   EuAiActAnswer[]
  useCase   UseCase          @relation(fields: [useCaseId], references: [id], onDelete: Cascade)
  controls  EuAiActControl[]

  @@index([status])
}

model EuAiActControlCategory {
  id          String                 @id @default(uuid())
  categoryId  String                 @unique
  title       String
  description String
  orderIndex  Int
  controls    EuAiActControlStruct[]

  @@index([orderIndex])
}

model EuAiActControlStruct {
  id          String                    @id @default(uuid())
  controlId   String                    @unique
  title       String
  description String
  orderIndex  Int
  categoryId  String
  instances   EuAiActControl[]
  category    EuAiActControlCategory    @relation(fields: [categoryId], references: [categoryId])
  subcontrols EuAiActSubcontrolStruct[]

  @@index([categoryId, orderIndex])
}

model EuAiActSubcontrolStruct {
  id           String               @id @default(uuid())
  subcontrolId String               @unique
  title        String
  description  String
  orderIndex   Int
  controlId    String
  instances    EuAiActSubcontrol[]
  control      EuAiActControlStruct @relation(fields: [controlId], references: [controlId])

  @@index([controlId, orderIndex])
}

model EuAiActControl {
  id            String               @id @default(uuid())
  status        String               @default("pending")
  notes         String?
  evidenceFiles String[]
  createdAt     DateTime             @default(now())
  updatedAt     DateTime             @updatedAt
  controlId     String
  assessmentId  String
  assessment    EuAiActAssessment    @relation(fields: [assessmentId], references: [id], onDelete: Cascade)
  controlStruct EuAiActControlStruct @relation(fields: [controlId], references: [controlId])
  subcontrols   EuAiActSubcontrol[]

  @@unique([controlId, assessmentId])
  @@index([assessmentId])
}

model EuAiActSubcontrol {
  id               String                  @id @default(uuid())
  status           String                  @default("pending")
  notes            String?
  evidenceFiles    String[]
  createdAt        DateTime                @default(now())
  updatedAt        DateTime                @updatedAt
  subcontrolId     String
  controlId        String
  control          EuAiActControl          @relation(fields: [controlId], references: [id], onDelete: Cascade)
  subcontrolStruct EuAiActSubcontrolStruct @relation(fields: [subcontrolId], references: [subcontrolId])

  @@unique([subcontrolId, controlId])
  @@index([controlId])
}

model Iso42001Clause {
  id          String              @id @default(uuid())
  clauseId    String              @unique
  title       String
  description String
  orderIndex  Int
  subclauses  Iso42001Subclause[]

  @@index([orderIndex])
}

model Iso42001Subclause {
  id               String                      @id @default(uuid())
  subclauseId      String                      @unique
  title            String
  summary          String
  questions        String[]
  evidenceExamples String[]
  orderIndex       Int
  clauseId         String
  clause           Iso42001Clause              @relation(fields: [clauseId], references: [clauseId])
  instances        Iso42001SubclauseInstance[]

  @@index([clauseId, orderIndex])
}

model Iso42001SubclauseInstance {
  id             String             @id @default(uuid())
  implementation String?
  evidenceFiles  String[]
  status         String             @default("pending")
  createdAt      DateTime           @default(now())
  updatedAt      DateTime           @updatedAt
  subclauseId    String
  assessmentId   String
  assessment     Iso42001Assessment @relation(fields: [assessmentId], references: [id], onDelete: Cascade)
  subclause      Iso42001Subclause  @relation(fields: [subclauseId], references: [subclauseId])

  @@unique([subclauseId, assessmentId])
  @@index([assessmentId])
}

model Iso42001Assessment {
  id         String                      @id @default(uuid())
  useCaseId  String                      @unique
  status     String                      @default("in_progress")
  progress   Float                       @default(0)
  createdAt  DateTime                    @default(now())
  updatedAt  DateTime                    @updatedAt
  annexes    Iso42001AnnexInstance[]
  useCase    UseCase                     @relation(fields: [useCaseId], references: [id], onDelete: Cascade)
  subclauses Iso42001SubclauseInstance[]

  @@index([status])
}

model Iso42001AnnexCategory {
  id          String              @id @default(uuid())
  categoryId  String              @unique
  title       String
  description String
  orderIndex  Int
  items       Iso42001AnnexItem[]

  @@index([orderIndex])
}

model Iso42001AnnexItem {
  id          String                  @id @default(uuid())
  itemId      String                  @unique
  title       String
  description String
  guidance    String
  orderIndex  Int
  categoryId  String
  instances   Iso42001AnnexInstance[]
  category    Iso42001AnnexCategory   @relation(fields: [categoryId], references: [categoryId])

  @@index([categoryId, orderIndex])
}

model Iso42001AnnexInstance {
  id             String             @id @default(uuid())
  assessmentId   String
  status         String             @default("NOT_STARTED")
  evidenceFiles  String[]
  implementation String?
  itemId         String
  createdAt      DateTime           @default(now())
  updatedAt      DateTime           @updatedAt
  item           Iso42001AnnexItem  @relation(fields: [itemId], references: [itemId], map: "Iso42001AnnexInstance_annexItemId_fkey")
  assessment     Iso42001Assessment @relation(fields: [assessmentId], references: [id], onDelete: Cascade)

  @@unique([assessmentId, itemId], map: "Iso42001AnnexInstance_assessmentId_annexItemId_key")
  @@index([assessmentId])
}

model UaeAiControl {
  id            String                 @id @default(uuid())
  controlId     String                 @unique
  title         String
  description   String
  legalBasis    String
  evidenceTypes String[]
  orderIndex    Int
  instances     UaeAiControlInstance[]

  @@index([orderIndex])
}

model UaeAiControlInstance {
  id             String          @id @default(uuid())
  assessmentId   String
  controlId      String
  implementation String?
  evidenceFiles  String[]
  score          Int             @default(0) @db.SmallInt
  notes          String?
  status         String          @default("pending")
  createdAt      DateTime        @default(now())
  updatedAt      DateTime        @updatedAt
  assessment     UaeAiAssessment @relation(fields: [assessmentId], references: [id], onDelete: Cascade)
  control        UaeAiControl    @relation(fields: [controlId], references: [controlId])

  @@unique([assessmentId, controlId])
  @@index([assessmentId])
}

model UaeAiAssessment {
  id              String                 @id @default(uuid())
  useCaseId       String                 @unique
  status          String                 @default("in_progress")
  progress        Float                  @default(0)
  totalScore      Float                  @default(0)
  weightedScore   Float                  @default(0)
  maturityLevel   String                 @default("not_assessed")
  riskImpactLevel String                 @default("low")
  createdAt       DateTime               @default(now())
  updatedAt       DateTime               @updatedAt
  useCase         UseCase                @relation(fields: [useCaseId], references: [id], onDelete: Cascade)
  controls        UaeAiControlInstance[]

  @@index([status])
  @@index([maturityLevel])
  @@index([riskImpactLevel])
}

model User {
<<<<<<< HEAD
  id                String                @id @default(uuid())
  clerkId           String                @unique
  email             String                @unique
  firstName         String?
  lastName          String?
  role              UserRole              @default(USER)
  organizationId    String?
  isActive          Boolean               @default(true)
  createdAt         DateTime              @default(now())
  updatedAt         DateTime              @updatedAt
  invitations       Invitation[]          @relation("InvitedBy")
  useCases          UseCase[]
  organization      Organization?         @relation(fields: [organizationId], references: [id])
  vendors           Vendor[]
  // New relations for prompt engineering
  createdPrompts    PromptTemplate[]      @relation("PromptCreator")
  promptTemplates   PromptTemplate[]
  promptVersions    PromptVersion[]
  promptDeployments PromptDeployment[]
  promptTestRuns    PromptTestRun[]       @relation("UserPromptTestRuns")
  llmConfigurations LLMApiConfiguration[] @relation("UserLLMConfigs")
=======
  id                                              String                @id @default(uuid())
  clerkId                                         String                @unique
  email                                           String                @unique
  firstName                                       String?
  lastName                                        String?
  role                                            UserRole              @default(USER)
  organizationId                                  String?
  isActive                                        Boolean               @default(true)
  createdAt                                       DateTime              @default(now())
  updatedAt                                       DateTime              @updatedAt
  invitations                                     Invitation[]          @relation("InvitedBy")
  LLMApiConfiguration                             LLMApiConfiguration[]
  PromptDeployment                                PromptDeployment[]
  PromptTemplate_PromptTemplate_createdByIdToUser PromptTemplate[]      @relation("PromptTemplate_createdByIdToUser")
  PromptTemplate_PromptTemplate_userIdToUser      PromptTemplate[]      @relation("PromptTemplate_userIdToUser")
  PromptTestRun                                   PromptTestRun[]
  PromptVersion                                   PromptVersion[]
  useCases                                        UseCase[]
  organization                                    Organization?         @relation(fields: [organizationId], references: [id])
  vendors                                         Vendor[]
>>>>>>> 9c19704a

  @@index([email])
  @@index([organizationId])
  @@index([role])
}

model Organization {
<<<<<<< HEAD
  id              String           @id @default(uuid())
  name            String
  domain          String?          @unique
  isActive        Boolean          @default(true)
  createdAt       DateTime         @default(now())
  updatedAt       DateTime         @updatedAt
  invitations     Invitation[]     @relation("OrganizationInvitations")
  useCases        UseCase[]
  users           User[]
  vendors         Vendor[]
  // New relations for prompt engineering
  promptTemplates PromptTemplate[]
=======
  id             String           @id @default(uuid())
  name           String
  domain         String?          @unique
  isActive       Boolean          @default(true)
  createdAt      DateTime         @default(now())
  updatedAt      DateTime         @updatedAt
  invitations    Invitation[]     @relation("OrganizationInvitations")
  PromptTemplate PromptTemplate[]
  useCases       UseCase[]
  users          User[]
  vendors        Vendor[]
>>>>>>> 9c19704a

  @@index([name])
  @@index([domain])
}

model Invitation {
  id             String           @id @default(uuid())
  email          String
  role           UserRole         @default(USER)
  organizationId String
  invitedById    String
  status         InvitationStatus @default(PENDING)
  token          String           @unique
  expiresAt      DateTime
  acceptedAt     DateTime?
  createdAt      DateTime         @default(now())
  updatedAt      DateTime         @updatedAt
  invitedBy      User             @relation("InvitedBy", fields: [invitedById], references: [id])
  organization   Organization     @relation("OrganizationInvitations", fields: [organizationId], references: [id], onDelete: Cascade)

  @@index([email])
  @@index([status])
  @@index([token])
  @@index([expiresAt])
}

model Risk {
  id               String     @id @default(uuid())
  useCaseId        String
  category         String
  riskLevel        String
  riskScore        Float
  title            String
  description      String
  impact           String
  likelihood       String
  status           RiskStatus @default(OPEN)
  assignedTo       String?
  assignedToName   String?
  assignedToEmail  String?
  mitigationPlan   String?
  mitigationStatus String?
  targetDate       DateTime?
  actualDate       DateTime?
  notes            String?
  createdAt        DateTime   @default(now())
  createdBy        String
  createdByName    String
  createdByEmail   String
  updatedAt        DateTime   @updatedAt
  updatedBy        String?
  updatedByName    String?
  updatedByEmail   String?
  closedAt         DateTime?
  closedBy         String?
  closedByName     String?
  closedByEmail    String?
  closureReason    String?
  useCase          UseCase    @relation(fields: [useCaseId], references: [id], onDelete: Cascade)

  @@index([useCaseId])
  @@index([status])
  @@index([category])
  @@index([riskLevel])
  @@index([createdAt])
}

model LLMApiConfiguration {
  id        String   @id
  service   String
  endpoint  String?
  model     String?
  isActive  Boolean  @default(true)
  createdAt DateTime @default(now())
  updatedAt DateTime
  apiKey    String
  userId    String
  User      User     @relation(fields: [userId], references: [id])

  @@unique([userId, service])
  @@index([userId, isActive])
}

model PromptDeployment {
  id             String         @id
  environment    String
  templateId     String
  versionId      String
  deployedAt     DateTime       @default(now())
  deployedById   String
  isActive       Boolean        @default(true)
  User           User           @relation(fields: [deployedById], references: [id])
  PromptTemplate PromptTemplate @relation(fields: [templateId], references: [id], onDelete: Cascade)
  PromptVersion  PromptVersion  @relation(fields: [versionId], references: [id], onDelete: Cascade)

  @@unique([templateId, environment])
  @@index([deployedAt])
  @@index([environment, isActive])
}

model PromptTemplate {
  id                                    String             @id
  name                                  String
  description                           String?
  content                               Json
  variables                             String[]
  settings                              Json
  type                                  String
  service                               String
  useCaseId                             String
  organizationId                        String?
  userId                                String?
  createdAt                             DateTime           @default(now())
  updatedAt                             DateTime
  createdById                           String
  tags                                  String[]           @default([])
  PromptDeployment                      PromptDeployment[]
  User_PromptTemplate_createdByIdToUser User               @relation("PromptTemplate_createdByIdToUser", fields: [createdById], references: [id])
  Organization                          Organization?      @relation(fields: [organizationId], references: [id])
  UseCase                               UseCase            @relation(fields: [useCaseId], references: [id], onDelete: Cascade)
  User_PromptTemplate_userIdToUser      User?              @relation("PromptTemplate_userIdToUser", fields: [userId], references: [id])
  PromptTestRun                         PromptTestRun[]
  PromptVersion                         PromptVersion[]

  @@index([createdAt])
  @@index([organizationId])
  @@index([useCaseId])
  @@index([userId])
}

model PromptTestRun {
  id               String         @id
  versionId        String
  variables        Json
  tokensUsed       Int            @default(0)
  cost             Float          @default(0)
  latencyMs        Int            @default(0)
  status           String
  error            String?
  createdAt        DateTime       @default(now())
  model            String
  promptTemplateId String
  requestContent   Json
  responseContent  String
  service          String
  settings         Json
  userId           String
  PromptTemplate   PromptTemplate @relation(fields: [promptTemplateId], references: [id], onDelete: Cascade)
  User             User           @relation(fields: [userId], references: [id])

  @@index([createdAt])
  @@index([promptTemplateId])
  @@index([status])
  @@index([userId])
  @@index([versionId])
}

model PromptVersion {
  id               String             @id
  versionSha       String             @unique
  versionNumber    Int
  content          Json
  settings         Json
  variables        String[]
  commitMessage    String
  templateId       String
  createdAt        DateTime           @default(now())
  createdById      String
  versionNotes     String?
  PromptDeployment PromptDeployment[]
  User             User               @relation(fields: [createdById], references: [id])
  PromptTemplate   PromptTemplate     @relation(fields: [templateId], references: [id], onDelete: Cascade)

  @@index([createdAt])
  @@index([templateId, versionNumber])
}

enum RiskStatus {
  OPEN
  IN_PROGRESS
  MITIGATED
  ACCEPTED
  CLOSED
}

enum VendorStatus {
  IN_ASSESSMENT
  APPROVED
  REJECTED
  ON_HOLD
}

enum ApprovalAreaType {
  PROCUREMENT
  LEGAL
  GOVERNANCE
  COMPLIANCE
}

enum ApprovalStatus {
  PENDING
  APPROVED
  REJECTED
}

enum Priority {
  CRITICAL
  HIGH
  MEDIUM
  LOW
}

enum UserRole {
  QZEN_ADMIN
  ORG_ADMIN
  ORG_USER
  USER
}

enum InvitationStatus {
  PENDING
  ACCEPTED
  EXPIRED
  CANCELLED
}

// ============================================
// PROMPT ENGINEERING MODELS - NEW TABLES ONLY
// ============================================
// These models are for the new "Use Case Development" feature
// They do NOT modify any existing tables or data

model PromptTemplate {
  id             String   @id @default(uuid())
  name           String
  description    String? // Keep for backward compatibility
  tags           String[] @default([]) // NEW: Tags for easy searching
  content        Json // {prompt: string} or {messages: [...]}
  variables      String[] // Auto-detected {variableName}
  settings       Json // Model settings (temperature, maxTokens, etc.)
  type           String // "PROMPT" | "CHAT"
  service        String // "OPENAI" | "AZURE" | "ANTHROPIC" | "GEMINI"
  useCaseId      String
  organizationId String?
  userId         String?
  createdAt      DateTime @default(now())
  updatedAt      DateTime @updatedAt
  createdById    String

  // Relations to existing tables (read-only references)
  useCase      UseCase       @relation(fields: [useCaseId], references: [id], onDelete: Cascade)
  organization Organization? @relation(fields: [organizationId], references: [id])
  user         User?         @relation(fields: [userId], references: [id])
  createdBy    User          @relation("PromptCreator", fields: [createdById], references: [id])

  // Relations to new tables
  versions    PromptVersion[]
  deployments PromptDeployment[]
  testRuns    PromptTestRun[]

  @@index([useCaseId])
  @@index([organizationId])
  @@index([userId])
  @@index([createdAt])
}

model PromptVersion {
  id            String   @id @default(uuid())
  versionSha    String   @unique // SHA-256 hash for version tracking
  versionNumber Int // Sequential version number: 1, 2, 3...
  content       Json // Prompt content at this version
  settings      Json // Model settings at this version
  variables     String[] // Variables detected at this version
  commitMessage String // Description of changes
  versionNotes  String? // NEW: Optional notes about this version
  templateId    String
  createdAt     DateTime @default(now())
  createdById   String

  // Relations
  template    PromptTemplate     @relation(fields: [templateId], references: [id], onDelete: Cascade)
  createdBy   User               @relation(fields: [createdById], references: [id])
  deployments PromptDeployment[]

  @@index([templateId, versionNumber])
  @@index([createdAt])
}

model PromptDeployment {
  id           String   @id @default(uuid())
  environment  String // "DEV" | "STAGING" | "PRODUCTION"
  templateId   String
  versionId    String
  deployedAt   DateTime @default(now())
  deployedById String
  isActive     Boolean  @default(true)

  // Relations
  template   PromptTemplate @relation(fields: [templateId], references: [id], onDelete: Cascade)
  version    PromptVersion  @relation(fields: [versionId], references: [id], onDelete: Cascade)
  deployedBy User           @relation(fields: [deployedById], references: [id])

  @@unique([templateId, environment]) // Only one active deployment per environment
  @@index([environment, isActive])
  @@index([deployedAt])
}

model PromptTestRun {
  id               String   @id @default(uuid())
  promptTemplateId String // The prompt template ID
  versionId        String // Version ID if available
  service          String // "OPENAI" | "AZURE" | "ANTHROPIC" | "GEMINI"
  model            String // Model identifier (gpt-4, claude-3, etc.)
  variables        Json // Input variables used for test
  requestContent   Json // Full request content sent to LLM
  responseContent  String // LLM response text
  settings         Json // Model settings (temperature, maxTokens, etc.)
  tokensUsed       Int      @default(0) // Token count
  cost             Float    @default(0) // Estimated cost in USD
  latencyMs        Int      @default(0) // Response time in milliseconds
  status           String // "SUCCESS" | "ERROR"
  error            String? // Error message if failed
  userId           String // User who ran the test
  createdAt        DateTime @default(now())

  // Relations
  promptTemplate PromptTemplate @relation(fields: [promptTemplateId], references: [id], onDelete: Cascade)
  user           User           @relation("UserPromptTestRuns", fields: [userId], references: [id])

  @@index([promptTemplateId])
  @@index([versionId])
  @@index([status])
  @@index([createdAt])
  @@index([userId])
}

model LLMApiConfiguration {
  id        String   @id @default(uuid())
  service   String // "OPENAI" | "AZURE" | "ANTHROPIC" | "GEMINI"
  apiKey    String // API key (stored encrypted in practice)
  endpoint  String? // Custom endpoint (for Azure)
  model     String? // Default model identifier
  userId    String // User who owns this configuration
  isActive  Boolean  @default(true)
  createdAt DateTime @default(now())
  updatedAt DateTime @updatedAt

  // Relations
  user User @relation("UserLLMConfigs", fields: [userId], references: [id])

  @@unique([userId, service])
  @@index([userId, isActive])
}<|MERGE_RESOLUTION|>--- conflicted
+++ resolved
@@ -41,7 +41,6 @@
   plannedStartDate         String?             @default("")
   organizationId           String?
   userId                   String?
-  businessFunction         String
   Approval                 Approval?
   assessData               Assess?
   euAiActAssessments       EuAiActAssessment?
@@ -52,7 +51,6 @@
   uaeAiAssessments         UaeAiAssessment?
   organization             Organization?       @relation(fields: [organizationId], references: [id])
   user                     User?               @relation(fields: [userId], references: [id])
-  promptTemplates          PromptTemplate[] // New relation for prompt engineering
 
   @@unique([aiucId, organizationId])
   @@unique([aiucId, userId])
@@ -466,29 +464,6 @@
 }
 
 model User {
-<<<<<<< HEAD
-  id                String                @id @default(uuid())
-  clerkId           String                @unique
-  email             String                @unique
-  firstName         String?
-  lastName          String?
-  role              UserRole              @default(USER)
-  organizationId    String?
-  isActive          Boolean               @default(true)
-  createdAt         DateTime              @default(now())
-  updatedAt         DateTime              @updatedAt
-  invitations       Invitation[]          @relation("InvitedBy")
-  useCases          UseCase[]
-  organization      Organization?         @relation(fields: [organizationId], references: [id])
-  vendors           Vendor[]
-  // New relations for prompt engineering
-  createdPrompts    PromptTemplate[]      @relation("PromptCreator")
-  promptTemplates   PromptTemplate[]
-  promptVersions    PromptVersion[]
-  promptDeployments PromptDeployment[]
-  promptTestRuns    PromptTestRun[]       @relation("UserPromptTestRuns")
-  llmConfigurations LLMApiConfiguration[] @relation("UserLLMConfigs")
-=======
   id                                              String                @id @default(uuid())
   clerkId                                         String                @unique
   email                                           String                @unique
@@ -509,7 +484,6 @@
   useCases                                        UseCase[]
   organization                                    Organization?         @relation(fields: [organizationId], references: [id])
   vendors                                         Vendor[]
->>>>>>> 9c19704a
 
   @@index([email])
   @@index([organizationId])
@@ -517,20 +491,6 @@
 }
 
 model Organization {
-<<<<<<< HEAD
-  id              String           @id @default(uuid())
-  name            String
-  domain          String?          @unique
-  isActive        Boolean          @default(true)
-  createdAt       DateTime         @default(now())
-  updatedAt       DateTime         @updatedAt
-  invitations     Invitation[]     @relation("OrganizationInvitations")
-  useCases        UseCase[]
-  users           User[]
-  vendors         Vendor[]
-  // New relations for prompt engineering
-  promptTemplates PromptTemplate[]
-=======
   id             String           @id @default(uuid())
   name           String
   domain         String?          @unique
@@ -542,7 +502,6 @@
   useCases       UseCase[]
   users          User[]
   vendors        Vendor[]
->>>>>>> 9c19704a
 
   @@index([name])
   @@index([domain])
@@ -769,45 +728,6 @@
   CANCELLED
 }
 
-// ============================================
-// PROMPT ENGINEERING MODELS - NEW TABLES ONLY
-// ============================================
-// These models are for the new "Use Case Development" feature
-// They do NOT modify any existing tables or data
-
-model PromptTemplate {
-  id             String   @id @default(uuid())
-  name           String
-  description    String? // Keep for backward compatibility
-  tags           String[] @default([]) // NEW: Tags for easy searching
-  content        Json // {prompt: string} or {messages: [...]}
-  variables      String[] // Auto-detected {variableName}
-  settings       Json // Model settings (temperature, maxTokens, etc.)
-  type           String // "PROMPT" | "CHAT"
-  service        String // "OPENAI" | "AZURE" | "ANTHROPIC" | "GEMINI"
-  useCaseId      String
-  organizationId String?
-  userId         String?
-  createdAt      DateTime @default(now())
-  updatedAt      DateTime @updatedAt
-  createdById    String
-
-  // Relations to existing tables (read-only references)
-  useCase      UseCase       @relation(fields: [useCaseId], references: [id], onDelete: Cascade)
-  organization Organization? @relation(fields: [organizationId], references: [id])
-  user         User?         @relation(fields: [userId], references: [id])
-  createdBy    User          @relation("PromptCreator", fields: [createdById], references: [id])
-
-  // Relations to new tables
-  versions    PromptVersion[]
-  deployments PromptDeployment[]
-  testRuns    PromptTestRun[]
-
-  @@index([useCaseId])
-  @@index([organizationId])
-  @@index([userId])
-  @@index([createdAt])
-}
 
 model PromptVersion {
   id            String   @id @default(uuid())
