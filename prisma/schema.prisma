generator client {
  provider = "prisma-client-js"
  output   = "../src/generated/prisma"
}

datasource db {
  provider = "postgresql"
  url      = env("DATABASE_URL")
}

model UseCase {
  id                       String              @id @default(uuid())
  title                    String
  problemStatement         String
  proposedAISolution       String
  currentState             String
  desiredState             String
  primaryStakeholders      String[]
  secondaryStakeholders    String[]
  successCriteria          String
  problemValidation        String
  solutionHypothesis       String
  keyAssumptions           String
  initialROI               String
  confidenceLevel          Int
  operationalImpactScore   Int
  productivityImpactScore  Int
  revenueImpactScore       Int
  implementationComplexity Int
  estimatedTimeline        String
  requiredResources        String
  createdAt                DateTime            @default(now())
  updatedAt                DateTime            @updatedAt
  priority                 String?
  stage                    String?
  businessFunction         String?
  aiucId                   Int
  estimatedTimelineMonths  String?             @default("")
  initialCost              String?             @default("")
  keyBenefits              String?             @default("")
  plannedStartDate         String?             @default("")
  organizationId           String?
  userId                   String?
<<<<<<< HEAD
  Approval                 Approval?
  assessData               Assess?
  euAiActAssessments       EuAiActAssessment?
  evaluations              Evaluation[]
  finopsData               FinOps?
  goldenDatasets           GoldenDataset[]
  guardrails               Guardrail[]
  iso27001Assessments      Iso27001Assessment?
=======
  answers                  Answer[]
  Approval                 Approval?
  assessData               Assess?
  euAiActAssessments       EuAiActAssessment?
  Evaluation               Evaluation[]
  finopsData               FinOps?
  GoldenDataset            GoldenDataset[]
  Guardrail                Guardrail[]
>>>>>>> 626e61b2
  iso42001Assessments      Iso42001Assessment?
  Lock                     Lock[]
  promptTemplates          PromptTemplate[]
  risks                    Risk[]
  uaeAiAssessments         UaeAiAssessment?
  organization             Organization?       @relation(fields: [organizationId], references: [id])
  user                     User?               @relation(fields: [userId], references: [id])

  @@unique([aiucId, organizationId])
  @@unique([aiucId, userId])
  @@index([stage])
  @@index([priority])
  @@index([createdAt])
  @@index([updatedAt])
  @@index([stage, priority])
  @@index([organizationId])
  @@index([userId])
  @@index([organizationId, userId])
}

model FinOps {
  useCaseId       String  @id
  ROI             Float
  netValue        Float
  apiCostBase     Float
  cumOpCost       Float
  cumValue        Float
  devCostBase     Float
  infraCostBase   Float
  opCostBase      Float
  totalInvestment Float
  valueBase       Float
  valueGrowthRate Float
  budgetRange     String?
  useCase         UseCase @relation(fields: [useCaseId], references: [id], onDelete: Cascade)
}

model Assess {
  useCaseId String   @id
  createdAt DateTime @default(now())
  stepsData Json
  updatedAt DateTime @updatedAt
  UseCase   UseCase  @relation(fields: [useCaseId], references: [id], onDelete: Cascade)
}

model Approval {
  id                 String   @id @default(uuid())
  useCaseId          String   @unique
  governanceName     String?
  governanceStatus   String?
  governanceComment  String?
  riskName           String?
  riskStatus         String?
  riskComment        String?
  legalName          String?
  legalStatus        String?
  legalComment       String?
  businessFunction   String?
  businessName       String?
  businessStatus     String?
  businessComment    String?
  finalQualification String?
  updatedAt          DateTime @updatedAt
  createdAt          DateTime @default(now())
  useCase            UseCase  @relation(fields: [useCaseId], references: [id], onDelete: Cascade)

  @@index([governanceStatus])
  @@index([riskStatus])
  @@index([legalStatus])
  @@index([businessStatus])
  @@index([finalQualification])
}

model Vendor {
  id               String            @id @default(uuid())
  name             String
  category         String
  website          String?
  contactPerson    String?
  contactEmail     String?
  assessmentDate   DateTime?
  overallScore     Float             @default(0.0)
  status           VendorStatus      @default(IN_ASSESSMENT)
  notes            String?
  createdAt        DateTime          @default(now())
  updatedAt        DateTime          @updatedAt
  organizationId   String?
  userId           String?
  approvalAreas    ApprovalArea[]
  assessmentScores AssessmentScore[]
  organization     Organization?     @relation(fields: [organizationId], references: [id])
  user             User?             @relation(fields: [userId], references: [id])

  @@index([status])
  @@index([category])
  @@index([createdAt])
  @@index([overallScore])
  @@index([category, status])
  @@index([userId])
  @@index([organizationId])
}

model AssessmentScore {
  id          String   @id @default(uuid())
  vendorId    String
  category    String
  subcategory String
  score       Int      @db.SmallInt
  comment     String?
  createdAt   DateTime @default(now())
  updatedAt   DateTime @updatedAt
  vendor      Vendor   @relation(fields: [vendorId], references: [id], onDelete: Cascade)

  @@unique([vendorId, category, subcategory])
}

model ApprovalArea {
  id           String           @id @default(uuid())
  vendorId     String
  area         ApprovalAreaType
  status       ApprovalStatus   @default(PENDING)
  approvedBy   String?
  approvedDate DateTime?
  comments     String?
  createdAt    DateTime         @default(now())
  updatedAt    DateTime         @updatedAt
  vendor       Vendor           @relation(fields: [vendorId], references: [id], onDelete: Cascade)

  @@unique([vendorId, area])
}

model EuAiActTopic {
  id          String            @id @default(uuid())
  topicId     String            @unique
  title       String
  description String
  orderIndex  Int
  subtopics   EuAiActSubtopic[]

  @@index([orderIndex])
}

model EuAiActSubtopic {
  id          String            @id @default(uuid())
  subtopicId  String            @unique
  title       String
  description String
  orderIndex  Int
  topicId     String
  questions   EuAiActQuestion[]
  topic       EuAiActTopic      @relation(fields: [topicId], references: [topicId])

  @@index([topicId, orderIndex])
}

model EuAiActQuestion {
  id         String          @id @default(uuid())
  questionId String          @unique
  question   String
  priority   String
  answerType String
  orderIndex Int
  subtopicId String
  answers    EuAiActAnswer[]
  subtopic   EuAiActSubtopic @relation(fields: [subtopicId], references: [subtopicId])

  @@index([subtopicId, orderIndex])
}

model EuAiActAnswer {
  id            String            @id @default(uuid())
  answer        String?
  evidenceFiles String[]
  status        String            @default("pending")
  createdAt     DateTime          @default(now())
  updatedAt     DateTime          @updatedAt
  questionId    String
  assessmentId  String
  assessment    EuAiActAssessment @relation(fields: [assessmentId], references: [id], onDelete: Cascade)
  question      EuAiActQuestion   @relation(fields: [questionId], references: [questionId])

  @@unique([questionId, assessmentId])
  @@index([assessmentId])
}

model EuAiActAssessment {
  id        String           @id @default(uuid())
  useCaseId String           @unique
  status    String           @default("in_progress")
  progress  Float            @default(0)
  createdAt DateTime         @default(now())
  updatedAt DateTime         @updatedAt
  answers   EuAiActAnswer[]
  useCase   UseCase          @relation(fields: [useCaseId], references: [id], onDelete: Cascade)
  controls  EuAiActControl[]

  @@index([status])
}

model EuAiActControlCategory {
  id          String                 @id @default(uuid())
  categoryId  String                 @unique
  title       String
  description String
  orderIndex  Int
  controls    EuAiActControlStruct[]

  @@index([orderIndex])
}

model EuAiActControlStruct {
  id          String                    @id @default(uuid())
  controlId   String                    @unique
  title       String
  description String
  orderIndex  Int
  categoryId  String
  instances   EuAiActControl[]
  category    EuAiActControlCategory    @relation(fields: [categoryId], references: [categoryId])
  subcontrols EuAiActSubcontrolStruct[]

  @@index([categoryId, orderIndex])
}

model EuAiActSubcontrolStruct {
  id           String               @id @default(uuid())
  subcontrolId String               @unique
  title        String
  description  String
  orderIndex   Int
  controlId    String
  instances    EuAiActSubcontrol[]
  control      EuAiActControlStruct @relation(fields: [controlId], references: [controlId])

  @@index([controlId, orderIndex])
}

model EuAiActControl {
  id            String               @id @default(uuid())
  status        String               @default("pending")
  notes         String?
  evidenceFiles String[]
  createdAt     DateTime             @default(now())
  updatedAt     DateTime             @updatedAt
  controlId     String
  assessmentId  String
  assessment    EuAiActAssessment    @relation(fields: [assessmentId], references: [id], onDelete: Cascade)
  controlStruct EuAiActControlStruct @relation(fields: [controlId], references: [controlId])
  subcontrols   EuAiActSubcontrol[]

  @@unique([controlId, assessmentId])
  @@index([assessmentId])
}

model EuAiActSubcontrol {
  id               String                  @id @default(uuid())
  status           String                  @default("pending")
  notes            String?
  evidenceFiles    String[]
  createdAt        DateTime                @default(now())
  updatedAt        DateTime                @updatedAt
  subcontrolId     String
  controlId        String
  control          EuAiActControl          @relation(fields: [controlId], references: [id], onDelete: Cascade)
  subcontrolStruct EuAiActSubcontrolStruct @relation(fields: [subcontrolId], references: [subcontrolId])

  @@unique([subcontrolId, controlId])
  @@index([controlId])
}

model Iso42001Clause {
  id          String              @id @default(uuid())
  clauseId    String              @unique
  title       String
  description String
  orderIndex  Int
  subclauses  Iso42001Subclause[]

  @@index([orderIndex])
}

model Iso42001Subclause {
  id               String                      @id @default(uuid())
  subclauseId      String                      @unique
  title            String
  summary          String
  questions        String[]
  evidenceExamples String[]
  orderIndex       Int
  clauseId         String
  clause           Iso42001Clause              @relation(fields: [clauseId], references: [clauseId])
  instances        Iso42001SubclauseInstance[]

  @@index([clauseId, orderIndex])
}

model Iso42001SubclauseInstance {
  id             String             @id @default(uuid())
  implementation String?
  evidenceFiles  String[]
  status         String             @default("pending")
  createdAt      DateTime           @default(now())
  updatedAt      DateTime           @updatedAt
  subclauseId    String
  assessmentId   String
  assessment     Iso42001Assessment @relation(fields: [assessmentId], references: [id], onDelete: Cascade)
  subclause      Iso42001Subclause  @relation(fields: [subclauseId], references: [subclauseId])

  @@unique([subclauseId, assessmentId])
  @@index([assessmentId])
}

model Iso42001Assessment {
  id         String                      @id @default(uuid())
  useCaseId  String                      @unique
  status     String                      @default("in_progress")
  progress   Float                       @default(0)
  createdAt  DateTime                    @default(now())
  updatedAt  DateTime                    @updatedAt
  annexes    Iso42001AnnexInstance[]
  useCase    UseCase                     @relation(fields: [useCaseId], references: [id], onDelete: Cascade)
  subclauses Iso42001SubclauseInstance[]

  @@index([status])
}

model Iso42001AnnexCategory {
  id          String              @id @default(uuid())
  categoryId  String              @unique
  title       String
  description String
  orderIndex  Int
  items       Iso42001AnnexItem[]

  @@index([orderIndex])
}

model Iso42001AnnexItem {
  id          String                  @id @default(uuid())
  itemId      String                  @unique
  title       String
  description String
  guidance    String
  orderIndex  Int
  categoryId  String
  instances   Iso42001AnnexInstance[]
  category    Iso42001AnnexCategory   @relation(fields: [categoryId], references: [categoryId])

  @@index([categoryId, orderIndex])
}

model Iso42001AnnexInstance {
  id             String             @id @default(uuid())
  assessmentId   String
  status         String             @default("NOT_STARTED")
  evidenceFiles  String[]
  implementation String?
  itemId         String
  createdAt      DateTime           @default(now())
  updatedAt      DateTime           @updatedAt
  item           Iso42001AnnexItem  @relation(fields: [itemId], references: [itemId], map: "Iso42001AnnexInstance_annexItemId_fkey")
  assessment     Iso42001Assessment @relation(fields: [assessmentId], references: [id], onDelete: Cascade)

  @@unique([assessmentId, itemId], map: "Iso42001AnnexInstance_assessmentId_annexItemId_key")
  @@index([assessmentId])
}

model Iso27001Clause {
  id          String              @id @default(uuid())
  clauseId    String              @unique
  title       String
  description String
  orderIndex  Int
  subclauses  Iso27001Subclause[]

  @@index([orderIndex])
}

model Iso27001Subclause {
  id               String                      @id @default(uuid())
  subclauseId      String                      @unique
  title            String
  summary          String
  questions        String[]
  evidenceExamples String[]
  orderIndex       Int
  clauseId         String
  clause           Iso27001Clause              @relation(fields: [clauseId], references: [clauseId])
  instances        Iso27001SubclauseInstance[]

  @@index([clauseId, orderIndex])
}

model Iso27001SubclauseInstance {
  id             String             @id @default(uuid())
  implementation String?
  evidenceFiles  String[]
  status         String             @default("pending")
  createdAt      DateTime           @default(now())
  updatedAt      DateTime           @default(now()) @updatedAt
  subclauseId    String
  assessmentId   String
  assessment     Iso27001Assessment @relation(fields: [assessmentId], references: [id], onDelete: Cascade)
  subclause      Iso27001Subclause  @relation(fields: [subclauseId], references: [subclauseId])

  @@unique([subclauseId, assessmentId])
  @@index([assessmentId])
}

model Iso27001Assessment {
  id         String                      @id @default(uuid())
  useCaseId  String                      @unique
  status     String                      @default("in_progress")
  progress   Float                       @default(0)
  createdAt  DateTime                    @default(now())
  updatedAt  DateTime                    @default(now()) @updatedAt
  annexes    Iso27001AnnexInstance[]
  useCase    UseCase                     @relation(fields: [useCaseId], references: [id], onDelete: Cascade)
  subclauses Iso27001SubclauseInstance[]

  @@index([status])
}

model Iso27001AnnexCategory {
  id          String              @id @default(uuid())
  categoryId  String              @unique
  title       String
  description String
  orderIndex  Int
  items       Iso27001AnnexItem[]

  @@index([orderIndex])
}

model Iso27001AnnexItem {
  id          String                  @id @default(uuid())
  itemId      String                  @unique
  title       String
  description String
  guidance    String
  orderIndex  Int
  categoryId  String
  instances   Iso27001AnnexInstance[]
  category    Iso27001AnnexCategory   @relation(fields: [categoryId], references: [categoryId])

  @@index([categoryId, orderIndex])
}

model Iso27001AnnexInstance {
  id             String             @id @default(uuid())
  assessmentId   String
  status         String             @default("NOT_STARTED")
  evidenceFiles  String[]
  implementation String?
  itemId         String
  createdAt      DateTime           @default(now())
  updatedAt      DateTime           @updatedAt
  assessment     Iso27001Assessment @relation(fields: [assessmentId], references: [id], onDelete: Cascade)
  item           Iso27001AnnexItem  @relation(fields: [itemId], references: [itemId])

  @@unique([assessmentId, itemId])
  @@index([assessmentId])
}

model UaeAiControl {
  id            String                 @id @default(uuid())
  controlId     String                 @unique
  title         String
  description   String
  legalBasis    String
  evidenceTypes String[]
  orderIndex    Int
  instances     UaeAiControlInstance[]

  @@index([orderIndex])
}

model UaeAiControlInstance {
  id             String          @id @default(uuid())
  assessmentId   String
  controlId      String
  implementation String?
  evidenceFiles  String[]
  score          Int             @default(0) @db.SmallInt
  notes          String?
  status         String          @default("pending")
  createdAt      DateTime        @default(now())
  updatedAt      DateTime        @updatedAt
  assessment     UaeAiAssessment @relation(fields: [assessmentId], references: [id], onDelete: Cascade)
  control        UaeAiControl    @relation(fields: [controlId], references: [controlId])

  @@unique([assessmentId, controlId])
  @@index([assessmentId])
}

model UaeAiAssessment {
  id              String                 @id @default(uuid())
  useCaseId       String                 @unique
  status          String                 @default("in_progress")
  progress        Float                  @default(0)
  totalScore      Float                  @default(0)
  weightedScore   Float                  @default(0)
  maturityLevel   String                 @default("not_assessed")
  riskImpactLevel String                 @default("low")
  createdAt       DateTime               @default(now())
  updatedAt       DateTime               @updatedAt
  useCase         UseCase                @relation(fields: [useCaseId], references: [id], onDelete: Cascade)
  controls        UaeAiControlInstance[]

  @@index([status])
  @@index([maturityLevel])
  @@index([riskImpactLevel])
}

model User {
  id                                              String                @id @default(uuid())
  clerkId                                         String                @unique
  email                                           String                @unique
  firstName                                       String?
  lastName                                        String?
  role                                            UserRole              @default(USER)
  organizationId                                  String?
  isActive                                        Boolean               @default(true)
  createdAt                                       DateTime              @default(now())
  updatedAt                                       DateTime              @updatedAt
  invitations                                     Invitation[]          @relation("InvitedBy")
  LLMApiConfiguration                             LLMApiConfiguration[]
  Lock                                            Lock[]
  PromptDeployment                                PromptDeployment[]
  PromptTemplate_PromptTemplate_createdByIdToUser PromptTemplate[]      @relation("PromptTemplate_createdByIdToUser")
  PromptTemplate_PromptTemplate_userIdToUser      PromptTemplate[]      @relation("PromptTemplate_userIdToUser")
  PromptTestRun                                   PromptTestRun[]
  PromptVersion                                   PromptVersion[]
  useCases                                        UseCase[]
  organization                                    Organization?         @relation(fields: [organizationId], references: [id])
  vendors                                         Vendor[]

  @@index([email])
  @@index([organizationId])
  @@index([role])
}

model Organization {
  id             String           @id @default(uuid())
  name           String
  domain         String?          @unique
  isActive       Boolean          @default(true)
  createdAt      DateTime         @default(now())
  updatedAt      DateTime         @updatedAt
  invitations    Invitation[]     @relation("OrganizationInvitations")
  PromptTemplate PromptTemplate[]
  Question       Question[]
  useCases       UseCase[]
  users          User[]
  vendors        Vendor[]

  @@index([name])
  @@index([domain])
}

model Invitation {
  id             String           @id @default(uuid())
  email          String
  role           UserRole         @default(USER)
  organizationId String
  invitedById    String
  status         InvitationStatus @default(PENDING)
  token          String           @unique
  expiresAt      DateTime
  acceptedAt     DateTime?
  createdAt      DateTime         @default(now())
  updatedAt      DateTime         @updatedAt
  invitedBy      User             @relation("InvitedBy", fields: [invitedById], references: [id])
  organization   Organization     @relation("OrganizationInvitations", fields: [organizationId], references: [id], onDelete: Cascade)

  @@index([email])
  @@index([status])
  @@index([token])
  @@index([expiresAt])
}

model Risk {
  id               String     @id @default(uuid())
  useCaseId        String
  category         String
  riskLevel        String
  riskScore        Float
  title            String
  description      String
  impact           String
  likelihood       String
  status           RiskStatus @default(OPEN)
  assignedTo       String?
  assignedToName   String?
  assignedToEmail  String?
  mitigationPlan   String?
  mitigationStatus String?
  targetDate       DateTime?
  actualDate       DateTime?
  notes            String?
  createdAt        DateTime   @default(now())
  createdBy        String
  createdByName    String
  createdByEmail   String
  updatedAt        DateTime   @updatedAt
  updatedBy        String?
  updatedByName    String?
  updatedByEmail   String?
  closedAt         DateTime?
  closedBy         String?
  closedByName     String?
  closedByEmail    String?
  closureReason    String?
  useCase          UseCase    @relation(fields: [useCaseId], references: [id], onDelete: Cascade)

  @@index([useCaseId])
  @@index([status])
  @@index([category])
  @@index([riskLevel])
  @@index([createdAt])
}

model LLMApiConfiguration {
  id        String   @id @default(uuid())
  service   String
  endpoint  String?
  model     String?
  isActive  Boolean  @default(true)
  createdAt DateTime @default(now())
  updatedAt DateTime @updatedAt
  apiKey    String
  userId    String
  User      User     @relation(fields: [userId], references: [id])

  @@unique([userId, service])
  @@index([userId, isActive])
}

model PromptDeployment {
  id             String         @id @default(uuid())
  environment    String
  templateId     String
  versionId      String
  deployedAt     DateTime       @default(now())
  deployedById   String
  isActive       Boolean        @default(true)
  User           User           @relation(fields: [deployedById], references: [id])
  PromptTemplate PromptTemplate @relation(fields: [templateId], references: [id], onDelete: Cascade)
  PromptVersion  PromptVersion  @relation(fields: [versionId], references: [id], onDelete: Cascade)

  @@unique([templateId, environment])
  @@index([deployedAt])
  @@index([environment, isActive])
}

model PromptTemplate {
  id                                    String             @id @default(uuid())
  name                                  String
  description                           String?
  content                               Json
  variables                             String[]
  settings                              Json
  type                                  String
  service                               String
  useCaseId                             String
  organizationId                        String?
  userId                                String?
  createdAt                             DateTime           @default(now())
  updatedAt                             DateTime           @updatedAt
  createdById                           String
  tags                                  String[]           @default([])
  PromptDeployment                      PromptDeployment[]
  User_PromptTemplate_createdByIdToUser User               @relation("PromptTemplate_createdByIdToUser", fields: [createdById], references: [id])
  Organization                          Organization?      @relation(fields: [organizationId], references: [id])
  UseCase                               UseCase            @relation(fields: [useCaseId], references: [id], onDelete: Cascade)
  User_PromptTemplate_userIdToUser      User?              @relation("PromptTemplate_userIdToUser", fields: [userId], references: [id])
  PromptTestRun                         PromptTestRun[]
  PromptVersion                         PromptVersion[]

  @@index([createdAt])
  @@index([organizationId])
  @@index([useCaseId])
  @@index([userId])
}

model PromptTestRun {
  id               String         @id @default(uuid())
  versionId        String
  variables        Json
  tokensUsed       Int            @default(0)
  cost             Float          @default(0)
  latencyMs        Int            @default(0)
  status           String
  error            String?
  createdAt        DateTime       @default(now())
  model            String
  promptTemplateId String
  requestContent   Json
  responseContent  String
  service          String
  settings         Json
  userId           String
  PromptTemplate   PromptTemplate @relation(fields: [promptTemplateId], references: [id], onDelete: Cascade)
  User             User           @relation(fields: [userId], references: [id])

  @@index([createdAt])
  @@index([promptTemplateId])
  @@index([status])
  @@index([userId])
  @@index([versionId])
}

model PromptVersion {
  id               String             @id @default(uuid())
  versionSha       String             @unique
  versionNumber    Int
  content          Json
  settings         Json
  variables        String[]
  commitMessage    String
  templateId       String
  createdAt        DateTime           @default(now())
  createdById      String
  versionNotes     String?
  PromptDeployment PromptDeployment[]
  User             User               @relation(fields: [createdById], references: [id])
  PromptTemplate   PromptTemplate     @relation(fields: [templateId], references: [id], onDelete: Cascade)

  @@index([createdAt])
  @@index([templateId, versionNumber])
}

model Lock {
  id         String    @id @default(dbgenerated("gen_random_uuid()"))
  useCaseId  String
  userId     String
  type       LockType
  acquiredAt DateTime  @default(now())
  expiresAt  DateTime
  isActive   Boolean   @default(true)
  scope      LockScope @default(ASSESS)
  UseCase    UseCase   @relation(fields: [useCaseId], references: [id], onDelete: Cascade)
  User       User      @relation(fields: [userId], references: [id], onDelete: Cascade)

  @@unique([useCaseId, userId, type, scope])
  @@index([expiresAt])
  @@index([isActive])
  @@index([type])
  @@index([useCaseId])
  @@index([userId])
  @@index([scope])
}

<<<<<<< HEAD
model GoldenDataset {
  id               String        @id @default(uuid())
=======
model Evaluation {
  id               String             @id
  useCaseId        String
  name             String
  description      String?
  configuration    Json
  status           String             @default("pending")
  startedAt        DateTime?
  completedAt      DateTime?
  summary          Json?
  createdAt        DateTime           @default(now())
  updatedAt        DateTime
  UseCase          UseCase            @relation(fields: [useCaseId], references: [id], onDelete: Cascade)
  EvaluationResult EvaluationResult[]

  @@index([createdAt])
  @@index([status])
  @@index([useCaseId])
}

model EvaluationResult {
  id             String     @id
  evaluationId   String
  category       String
  testType       String
  input          Json
  expectedOutput Json?
  actualOutput   Json?
  metrics        Json
  passed         Boolean
  severity       String?
  details        Json?
  timestamp      DateTime   @default(now())
  Evaluation     Evaluation @relation(fields: [evaluationId], references: [id], onDelete: Cascade)

  @@index([category])
  @@index([evaluationId])
  @@index([passed])
  @@index([timestamp])
}

model GoldenDataset {
  id               String        @id
>>>>>>> 626e61b2
  useCaseId        String
  version          String        @default("1.0.0")
  name             String
  description      String
  metadata         Json
  statistics       Json?
  qualityMetrics   Json?
  validationStatus Json?
  createdAt        DateTime      @default(now())
<<<<<<< HEAD
  updatedAt        DateTime      @updatedAt
  publishedAt      DateTime?
  useCase          UseCase       @relation(fields: [useCaseId], references: [id], onDelete: Cascade)
  entries          GoldenEntry[]

  @@index([useCaseId])
  @@index([createdAt])
  @@index([publishedAt])
}

model GoldenEntry {
  id               String         @id @default(uuid())
=======
  updatedAt        DateTime
  publishedAt      DateTime?
  UseCase          UseCase       @relation(fields: [useCaseId], references: [id], onDelete: Cascade)
  GoldenEntry      GoldenEntry[]

  @@index([createdAt])
  @@index([publishedAt])
  @@index([useCaseId])
}

model GoldenEntry {
  id               String         @id
>>>>>>> 626e61b2
  datasetId        String
  category         String
  inputSpec        Json
  expectedOutputs  Json
  metadata         Json
  quality          Json?
  version          Int            @default(1)
  previousVersions Json?
  createdAt        DateTime       @default(now())
<<<<<<< HEAD
  updatedAt        DateTime       @updatedAt
  dataset          GoldenDataset  @relation(fields: [datasetId], references: [id], onDelete: Cascade)
  reviews          GoldenReview[]

  @@index([datasetId])
  @@index([category])
  @@index([createdAt])
}

model GoldenReview {
  id          String      @id @default(uuid())
=======
  updatedAt        DateTime
  GoldenDataset    GoldenDataset  @relation(fields: [datasetId], references: [id], onDelete: Cascade)
  GoldenReview     GoldenReview[]

  @@index([category])
  @@index([createdAt])
  @@index([datasetId])
}

model GoldenReview {
  id          String      @id
>>>>>>> 626e61b2
  entryId     String
  reviewer    String
  scores      Json
  decision    String
  comments    String?
  suggestions Json?
  timestamp   DateTime    @default(now())
<<<<<<< HEAD
  entry       GoldenEntry @relation(fields: [entryId], references: [id], onDelete: Cascade)
=======
  GoldenEntry GoldenEntry @relation(fields: [entryId], references: [id], onDelete: Cascade)
>>>>>>> 626e61b2

  @@index([entryId])
  @@index([reviewer])
  @@index([timestamp])
}

<<<<<<< HEAD
model Evaluation {
  id            String             @id @default(uuid())
  useCaseId     String
  name          String
  description   String?
  configuration Json
  status        String             @default("pending")
  startedAt     DateTime?
  completedAt   DateTime?
  summary       Json?
  createdAt     DateTime           @default(now())
  updatedAt     DateTime           @updatedAt
  useCase       UseCase            @relation(fields: [useCaseId], references: [id], onDelete: Cascade)
  results       EvaluationResult[]

  @@index([useCaseId])
  @@index([status])
  @@index([createdAt])
}

model EvaluationResult {
  id             String     @id @default(uuid())
  evaluationId   String
  category       String
  testType       String
  input          Json
  expectedOutput Json?
  actualOutput   Json?
  metrics        Json
  passed         Boolean
  severity       String?
  details        Json?
  timestamp      DateTime   @default(now())
  evaluation     Evaluation @relation(fields: [evaluationId], references: [id], onDelete: Cascade)

  @@index([evaluationId])
  @@index([category])
  @@index([passed])
  @@index([timestamp])
}

model Guardrail {
  id              String           @id @default(uuid())
=======
model Guardrail {
  id              String           @id
>>>>>>> 626e61b2
  useCaseId       String
  name            String
  description     String?
  approach        String
  configuration   Json
  reasoning       Json?
  confidence      Float?
  status          String           @default("draft")
  createdAt       DateTime         @default(now())
<<<<<<< HEAD
  updatedAt       DateTime         @updatedAt
=======
  updatedAt       DateTime
>>>>>>> 626e61b2
  publishedAt     DateTime?
  approvedAt      DateTime?
  approvedBy      String?
  editedAt        DateTime?
  editedBy        String?
  isEdited        Boolean          @default(false)
  rejectedAt      DateTime?
  rejectedBy      String?
  rejectionReason String?
  version         Int              @default(1)
<<<<<<< HEAD
  useCase         UseCase          @relation(fields: [useCaseId], references: [id], onDelete: Cascade)
  auditLogs       GuardrailAudit[]
  rules           GuardrailRule[]

  @@index([useCaseId])
  @@index([status])
  @@index([createdAt])
}

model GuardrailRule {
  id              String              @id @default(uuid())
  guardrailId     String
  type            String
  severity        String
  rule            String
  description     String
  rationale       String?
  implementation  Json
  conditions      Json?
  exceptions      Json?
  createdAt       DateTime            @default(now())
  updatedAt       DateTime            @updatedAt
  approvedAt      DateTime?
  approvedBy      String?
  editedAt        DateTime?
  editedBy        String?
  isCustom        Boolean             @default(false)
  isEdited        Boolean             @default(false)
  originalValue   Json?
  rejectedAt      DateTime?
  rejectedBy      String?
  rejectionReason String?
  status          GuardrailRuleStatus @default(PENDING)
  comments        GuardrailComment[]
  guardrail       Guardrail           @relation(fields: [guardrailId], references: [id], onDelete: Cascade)

  @@index([guardrailId])
  @@index([type])
  @@index([severity])
  @@index([status])
  @@index([createdAt])
}

model GuardrailComment {
  id        String        @id @default(uuid())
  ruleId    String
  userId    String
  userName  String
  content   String
  createdAt DateTime      @default(now())
  rule      GuardrailRule @relation(fields: [ruleId], references: [id], onDelete: Cascade)

  @@index([ruleId])
  @@index([createdAt])
}

model GuardrailAudit {
  id          String    @id @default(uuid())
=======
  UseCase         UseCase          @relation(fields: [useCaseId], references: [id], onDelete: Cascade)
  GuardrailAudit  GuardrailAudit[]
  GuardrailRule   GuardrailRule[]

  @@index([createdAt])
  @@index([status])
  @@index([useCaseId])
}

model GuardrailAudit {
  id          String    @id
>>>>>>> 626e61b2
  guardrailId String
  ruleId      String?
  action      String
  userId      String
  userName    String
  changes     Json?
  timestamp   DateTime  @default(now())
<<<<<<< HEAD
  guardrail   Guardrail @relation(fields: [guardrailId], references: [id], onDelete: Cascade)
=======
  Guardrail   Guardrail @relation(fields: [guardrailId], references: [id], onDelete: Cascade)
>>>>>>> 626e61b2

  @@index([guardrailId])
  @@index([timestamp])
}

<<<<<<< HEAD
model ObservabilitySession {
  id             String    @id @default(dbgenerated("gen_random_uuid()"))
  sessionId      String    @unique
  useCaseId      String?
  useCaseTitle   String?
  sessionType    String
  status         String    @default("running")
  startTime      DateTime  @default(now())
  endTime        DateTime?
  duration       Int?
  totalLLMCalls  Int       @default(0)
  totalTokens    Int       @default(0)
  totalCost      Float     @default(0)
  agentsInvolved String[]
  langsmithUrl   String?
  langsmithRunId String?
  metadata       Json?
  errors         Json?
  createdAt      DateTime  @default(now())
  updatedAt      DateTime  @default(now()) @updatedAt

  @@index([useCaseId])
  @@index([sessionType])
  @@index([status])
  @@index([startTime])
}

enum GuardrailRuleStatus {
  PENDING
  APPROVED
  REJECTED
  EDITED
=======
model GuardrailComment {
  id            String        @id
  ruleId        String
  userId        String
  userName      String
  content       String
  createdAt     DateTime      @default(now())
  GuardrailRule GuardrailRule @relation(fields: [ruleId], references: [id], onDelete: Cascade)

  @@index([createdAt])
  @@index([ruleId])
}

model GuardrailRule {
  id               String              @id
  guardrailId      String
  type             String
  severity         String
  rule             String
  description      String
  rationale        String?
  implementation   Json
  conditions       Json?
  exceptions       Json?
  createdAt        DateTime            @default(now())
  updatedAt        DateTime
  approvedAt       DateTime?
  approvedBy       String?
  editedAt         DateTime?
  editedBy         String?
  isCustom         Boolean             @default(false)
  isEdited         Boolean             @default(false)
  originalValue    Json?
  rejectedAt       DateTime?
  rejectedBy       String?
  rejectionReason  String?
  status           GuardrailRuleStatus @default(PENDING)
  GuardrailComment GuardrailComment[]
  Guardrail        Guardrail           @relation(fields: [guardrailId], references: [id], onDelete: Cascade)

  @@index([createdAt])
  @@index([guardrailId])
  @@index([severity])
  @@index([status])
  @@index([type])
}

model QuestionTemplate {
  id              String           @id @default(uuid())
  text            String
  type            QuestionType
  stage           Stage
  isInactive      Boolean          @default(false)
  optionTemplates OptionTemplate[]
  questions       Question[]
}

model OptionTemplate {
  id                 String           @id @default(uuid())
  text               String
  questionTemplateId String
  questionTemplate   QuestionTemplate @relation(fields: [questionTemplateId], references: [id], onDelete: Cascade)
}

model Question {
  id                    String            @id @default(uuid())
  text                  String
  type                  QuestionType
  templateId            String?
  organizationId        String            @default("1d431de5-265f-455b-88ca-76b2d2934e8f")
  stage                 Stage
  isInactive            Boolean           @default(false)
  
  // Ordering fields for each stage
  technicalOrderIndex   Int?              @default(0)
  businessOrderIndex    Int?              @default(0)
  ethicalOrderIndex     Int?              @default(0)
  riskOrderIndex        Int?              @default(0)
  dataOrderIndex        Int?              @default(0)
  roadmapOrderIndex     Int?              @default(0)
  budgetOrderIndex      Int?              @default(0)
  
  answers               Answer[]
  options               Option[]
  Organization          Organization      @relation(fields: [organizationId], references: [id])
  template              QuestionTemplate? @relation(fields: [templateId], references: [id])
}

model Option {
  id         String   @id @default(uuid())
  text       String
  questionId String
  question   Question @relation(fields: [questionId], references: [id], onDelete: Cascade)
}

model Answer {
  id         String   @id @default(uuid())
  questionId String
  value      Json
  useCaseId  String
  question   Question @relation(fields: [questionId], references: [id], onDelete: Cascade)
  useCase    UseCase  @relation(fields: [useCaseId], references: [id])
}

enum QuestionType {
  CHECKBOX
  RADIO
  TEXT
  SLIDER
  RISK
>>>>>>> 626e61b2
}

enum RiskStatus {
  OPEN
  IN_PROGRESS
  MITIGATED
  ACCEPTED
  CLOSED
}

enum VendorStatus {
  IN_ASSESSMENT
  APPROVED
  REJECTED
  ON_HOLD
}

enum ApprovalAreaType {
  PROCUREMENT
  LEGAL
  GOVERNANCE
  COMPLIANCE
}

enum ApprovalStatus {
  PENDING
  APPROVED
  REJECTED
}

enum Priority {
  CRITICAL
  HIGH
  MEDIUM
  LOW
}

enum UserRole {
  QZEN_ADMIN
  ORG_ADMIN
  ORG_USER
  USER
}

enum InvitationStatus {
  PENDING
  ACCEPTED
  EXPIRED
  CANCELLED
}

enum LockType {
  SHARED
  EXCLUSIVE
}

enum LockScope {
  ASSESS
  EDIT
  GOVERNANCE_EU_AI_ACT
  GOVERNANCE_ISO_42001
  GOVERNANCE_UAE_AI
<<<<<<< HEAD
  GOVERNANCE_ISO_27001
=======
}

enum GuardrailRuleStatus {
  PENDING
  APPROVED
  REJECTED
  EDITED
}

enum Stage {
  TECHNICAL_FEASIBILITY
  BUSINESS_FEASIBILITY
  ETHICAL_IMPACT
  RISK_ASSESSMENT
  DATA_READINESS
  ROADMAP_POSITION
  BUDGET_PLANNING
>>>>>>> 626e61b2
}<|MERGE_RESOLUTION|>--- conflicted
+++ resolved
@@ -41,7 +41,7 @@
   plannedStartDate         String?             @default("")
   organizationId           String?
   userId                   String?
-<<<<<<< HEAD
+  answers                  Answer[]
   Approval                 Approval?
   assessData               Assess?
   euAiActAssessments       EuAiActAssessment?
@@ -50,16 +50,6 @@
   goldenDatasets           GoldenDataset[]
   guardrails               Guardrail[]
   iso27001Assessments      Iso27001Assessment?
-=======
-  answers                  Answer[]
-  Approval                 Approval?
-  assessData               Assess?
-  euAiActAssessments       EuAiActAssessment?
-  Evaluation               Evaluation[]
-  finopsData               FinOps?
-  GoldenDataset            GoldenDataset[]
-  Guardrail                Guardrail[]
->>>>>>> 626e61b2
   iso42001Assessments      Iso42001Assessment?
   Lock                     Lock[]
   promptTemplates          PromptTemplate[]
@@ -813,90 +803,8 @@
   @@index([scope])
 }
 
-<<<<<<< HEAD
-model GoldenDataset {
-  id               String        @id @default(uuid())
-=======
-model Evaluation {
-  id               String             @id
-  useCaseId        String
-  name             String
-  description      String?
-  configuration    Json
-  status           String             @default("pending")
-  startedAt        DateTime?
-  completedAt      DateTime?
-  summary          Json?
-  createdAt        DateTime           @default(now())
-  updatedAt        DateTime
-  UseCase          UseCase            @relation(fields: [useCaseId], references: [id], onDelete: Cascade)
-  EvaluationResult EvaluationResult[]
-
-  @@index([createdAt])
-  @@index([status])
-  @@index([useCaseId])
-}
-
-model EvaluationResult {
-  id             String     @id
-  evaluationId   String
-  category       String
-  testType       String
-  input          Json
-  expectedOutput Json?
-  actualOutput   Json?
-  metrics        Json
-  passed         Boolean
-  severity       String?
-  details        Json?
-  timestamp      DateTime   @default(now())
-  Evaluation     Evaluation @relation(fields: [evaluationId], references: [id], onDelete: Cascade)
-
-  @@index([category])
-  @@index([evaluationId])
-  @@index([passed])
-  @@index([timestamp])
-}
-
-model GoldenDataset {
-  id               String        @id
->>>>>>> 626e61b2
-  useCaseId        String
-  version          String        @default("1.0.0")
-  name             String
-  description      String
-  metadata         Json
-  statistics       Json?
-  qualityMetrics   Json?
-  validationStatus Json?
-  createdAt        DateTime      @default(now())
-<<<<<<< HEAD
-  updatedAt        DateTime      @updatedAt
-  publishedAt      DateTime?
-  useCase          UseCase       @relation(fields: [useCaseId], references: [id], onDelete: Cascade)
-  entries          GoldenEntry[]
-
-  @@index([useCaseId])
-  @@index([createdAt])
-  @@index([publishedAt])
-}
-
 model GoldenEntry {
   id               String         @id @default(uuid())
-=======
-  updatedAt        DateTime
-  publishedAt      DateTime?
-  UseCase          UseCase       @relation(fields: [useCaseId], references: [id], onDelete: Cascade)
-  GoldenEntry      GoldenEntry[]
-
-  @@index([createdAt])
-  @@index([publishedAt])
-  @@index([useCaseId])
-}
-
-model GoldenEntry {
-  id               String         @id
->>>>>>> 626e61b2
   datasetId        String
   category         String
   inputSpec        Json
@@ -906,7 +814,6 @@
   version          Int            @default(1)
   previousVersions Json?
   createdAt        DateTime       @default(now())
-<<<<<<< HEAD
   updatedAt        DateTime       @updatedAt
   dataset          GoldenDataset  @relation(fields: [datasetId], references: [id], onDelete: Cascade)
   reviews          GoldenReview[]
@@ -918,19 +825,6 @@
 
 model GoldenReview {
   id          String      @id @default(uuid())
-=======
-  updatedAt        DateTime
-  GoldenDataset    GoldenDataset  @relation(fields: [datasetId], references: [id], onDelete: Cascade)
-  GoldenReview     GoldenReview[]
-
-  @@index([category])
-  @@index([createdAt])
-  @@index([datasetId])
-}
-
-model GoldenReview {
-  id          String      @id
->>>>>>> 626e61b2
   entryId     String
   reviewer    String
   scores      Json
@@ -938,18 +832,13 @@
   comments    String?
   suggestions Json?
   timestamp   DateTime    @default(now())
-<<<<<<< HEAD
   entry       GoldenEntry @relation(fields: [entryId], references: [id], onDelete: Cascade)
-=======
-  GoldenEntry GoldenEntry @relation(fields: [entryId], references: [id], onDelete: Cascade)
->>>>>>> 626e61b2
 
   @@index([entryId])
   @@index([reviewer])
   @@index([timestamp])
 }
 
-<<<<<<< HEAD
 model Evaluation {
   id            String             @id @default(uuid())
   useCaseId     String
@@ -993,10 +882,6 @@
 
 model Guardrail {
   id              String           @id @default(uuid())
-=======
-model Guardrail {
-  id              String           @id
->>>>>>> 626e61b2
   useCaseId       String
   name            String
   description     String?
@@ -1006,11 +891,7 @@
   confidence      Float?
   status          String           @default("draft")
   createdAt       DateTime         @default(now())
-<<<<<<< HEAD
   updatedAt       DateTime         @updatedAt
-=======
-  updatedAt       DateTime
->>>>>>> 626e61b2
   publishedAt     DateTime?
   approvedAt      DateTime?
   approvedBy      String?
@@ -1021,7 +902,6 @@
   rejectedBy      String?
   rejectionReason String?
   version         Int              @default(1)
-<<<<<<< HEAD
   useCase         UseCase          @relation(fields: [useCaseId], references: [id], onDelete: Cascade)
   auditLogs       GuardrailAudit[]
   rules           GuardrailRule[]
@@ -1080,19 +960,6 @@
 
 model GuardrailAudit {
   id          String    @id @default(uuid())
-=======
-  UseCase         UseCase          @relation(fields: [useCaseId], references: [id], onDelete: Cascade)
-  GuardrailAudit  GuardrailAudit[]
-  GuardrailRule   GuardrailRule[]
-
-  @@index([createdAt])
-  @@index([status])
-  @@index([useCaseId])
-}
-
-model GuardrailAudit {
-  id          String    @id
->>>>>>> 626e61b2
   guardrailId String
   ruleId      String?
   action      String
@@ -1100,17 +967,12 @@
   userName    String
   changes     Json?
   timestamp   DateTime  @default(now())
-<<<<<<< HEAD
   guardrail   Guardrail @relation(fields: [guardrailId], references: [id], onDelete: Cascade)
-=======
-  Guardrail   Guardrail @relation(fields: [guardrailId], references: [id], onDelete: Cascade)
->>>>>>> 626e61b2
 
   @@index([guardrailId])
   @@index([timestamp])
 }
 
-<<<<<<< HEAD
 model ObservabilitySession {
   id             String    @id @default(dbgenerated("gen_random_uuid()"))
   sessionId      String    @unique
@@ -1143,52 +1005,27 @@
   APPROVED
   REJECTED
   EDITED
-=======
-model GuardrailComment {
-  id            String        @id
-  ruleId        String
-  userId        String
-  userName      String
-  content       String
-  createdAt     DateTime      @default(now())
-  GuardrailRule GuardrailRule @relation(fields: [ruleId], references: [id], onDelete: Cascade)
+}
+
+model GoldenDataset {
+  id               String        @id
+  useCaseId        String
+  version          String        @default("1.0.0")
+  name             String
+  description      String
+  metadata         Json
+  statistics       Json?
+  qualityMetrics   Json?
+  validationStatus Json?
+  createdAt        DateTime      @default(now())
+  updatedAt        DateTime
+  publishedAt      DateTime?
+  UseCase          UseCase       @relation(fields: [useCaseId], references: [id], onDelete: Cascade)
+  GoldenEntry      GoldenEntry[]
 
   @@index([createdAt])
-  @@index([ruleId])
-}
-
-model GuardrailRule {
-  id               String              @id
-  guardrailId      String
-  type             String
-  severity         String
-  rule             String
-  description      String
-  rationale        String?
-  implementation   Json
-  conditions       Json?
-  exceptions       Json?
-  createdAt        DateTime            @default(now())
-  updatedAt        DateTime
-  approvedAt       DateTime?
-  approvedBy       String?
-  editedAt         DateTime?
-  editedBy         String?
-  isCustom         Boolean             @default(false)
-  isEdited         Boolean             @default(false)
-  originalValue    Json?
-  rejectedAt       DateTime?
-  rejectedBy       String?
-  rejectionReason  String?
-  status           GuardrailRuleStatus @default(PENDING)
-  GuardrailComment GuardrailComment[]
-  Guardrail        Guardrail           @relation(fields: [guardrailId], references: [id], onDelete: Cascade)
-
-  @@index([createdAt])
-  @@index([guardrailId])
-  @@index([severity])
-  @@index([status])
-  @@index([type])
+  @@index([publishedAt])
+  @@index([useCaseId])
 }
 
 model QuestionTemplate {
@@ -1197,6 +1034,16 @@
   type            QuestionType
   stage           Stage
   isInactive      Boolean          @default(false)
+  
+  // Ordering fields for each stage
+  technicalOrderIndex   Int?              @default(0)
+  businessOrderIndex    Int?              @default(0)
+  ethicalOrderIndex     Int?              @default(0)
+  riskOrderIndex        Int?              @default(0)
+  dataOrderIndex        Int?              @default(0)
+  roadmapOrderIndex     Int?              @default(0)
+  budgetOrderIndex      Int?              @default(0)
+  
   optionTemplates OptionTemplate[]
   questions       Question[]
 }
@@ -1254,7 +1101,6 @@
   TEXT
   SLIDER
   RISK
->>>>>>> 626e61b2
 }
 
 enum RiskStatus {
@@ -1317,16 +1163,7 @@
   GOVERNANCE_EU_AI_ACT
   GOVERNANCE_ISO_42001
   GOVERNANCE_UAE_AI
-<<<<<<< HEAD
   GOVERNANCE_ISO_27001
-=======
-}
-
-enum GuardrailRuleStatus {
-  PENDING
-  APPROVED
-  REJECTED
-  EDITED
 }
 
 enum Stage {
@@ -1337,5 +1174,4 @@
   DATA_READINESS
   ROADMAP_POSITION
   BUDGET_PLANNING
->>>>>>> 626e61b2
 }